# Copyright The PyTorch Lightning team.
#
# Licensed under the Apache License, Version 2.0 (the "License");
# you may not use this file except in compliance with the License.
# You may obtain a copy of the License at
#
#     http://www.apache.org/licenses/LICENSE-2.0
#
# Unless required by applicable law or agreed to in writing, software
# distributed under the License is distributed on an "AS IS" BASIS,
# WITHOUT WARRANTIES OR CONDITIONS OF ANY KIND, either express or implied.
# See the License for the specific language governing permissions and
# limitations under the License.
"""nn.Module with additional great features."""

import collections
import copy
import inspect
import logging
import numbers
import os
import tempfile
import types
import uuid
from abc import ABC
from argparse import Namespace
from functools import partial
from pathlib import Path
<<<<<<< HEAD
from typing import Any, Callable, Dict, List, Optional, Sequence, Tuple, Union
=======
from typing import Any, Callable, Dict, List, Mapping, Optional, Sequence, Tuple, TYPE_CHECKING, Union
>>>>>>> 20f37b85

import torch
from torch import ScriptModule, Tensor
from torch.nn import Module
from torch.optim.optimizer import Optimizer
from torchmetrics.metric import Metric

from pytorch_lightning.core.grads import GradInformation
from pytorch_lightning.core.hooks import CheckpointHooks, DataHooks, ModelHooks
from pytorch_lightning.core.memory import ModelSummary
from pytorch_lightning.core.optimizer import LightningOptimizer
from pytorch_lightning.core.saving import ALLOWED_CONFIG_TYPES, ModelIO, PRIMITIVE_TYPES
from pytorch_lightning.utilities import rank_zero_deprecation, rank_zero_warn
from pytorch_lightning.utilities.apply_func import apply_to_collection, convert_to_tensors
from pytorch_lightning.utilities.cloud_io import get_filesystem
from pytorch_lightning.utilities.device_dtype_mixin import DeviceDtypeModuleMixin
from pytorch_lightning.utilities.distributed import sync_ddp_if_available
from pytorch_lightning.utilities.exceptions import MisconfigurationException
from pytorch_lightning.utilities.parsing import AttributeDict, collect_init_args, save_hyperparameters
from pytorch_lightning.utilities.signature_utils import is_param_in_hook_signature
from pytorch_lightning.utilities.types import _METRIC_COLLECTION, EPOCH_OUTPUT, STEP_OUTPUT
from pytorch_lightning.utilities.warnings import WarningCache

warning_cache = WarningCache()
log = logging.getLogger(__name__)


class LightningModule(
    ABC,
    DeviceDtypeModuleMixin,
    GradInformation,
    ModelIO,
    ModelHooks,
    DataHooks,
    CheckpointHooks,
    Module,
):
    # Below is for property support of JIT in PyTorch 1.7
    # since none of these are important when using JIT, we are going to ignore them.
    __jit_unused_properties__ = [
        "datamodule",
        "example_input_array",
        "hparams",
        "hparams_initial",
        "on_gpu",
        "current_epoch",
        "global_step",
        "global_rank",
        "local_rank",
        "logger",
        "model_size",
        "automatic_optimization",
        "truncated_bptt_steps",
    ] + DeviceDtypeModuleMixin.__jit_unused_properties__

    def __init__(self, *args: Any, **kwargs: Any) -> None:
        super().__init__(*args, **kwargs)

        # see (https://github.com/pytorch/pytorch/blob/3e6bb5233f9ca2c5aa55d9cda22a7ee85439aa6e/
        # torch/nn/modules/module.py#L227)
        torch._C._log_api_usage_once(f"lightning.module.{self.__class__.__name__}")

        self.loaded_optimizer_states_dict = {}

        #: Pointer to the trainer object
        self.trainer = None

        self._distrib_type = None
        self._device_type = None

        #: True if using amp
        self.use_amp: bool = False

        #: The precision used
        self.precision: int = 32

        # optionally can be set by user
        self._example_input_array = None
        self._datamodule = None
        self._current_fx_name: Optional[str] = None
        self._running_manual_backward: bool = False
        self._current_dataloader_idx: Optional[int] = None
        self._automatic_optimization: bool = True
        self._truncated_bptt_steps: int = 0
        self._param_requires_grad_state = dict()
        self._metric_attributes: Optional[Dict[int, str]] = None

    def optimizers(self, use_pl_optimizer: bool = True) -> Union[Optimizer, List[Optimizer], List[LightningOptimizer]]:
        if use_pl_optimizer:
            opts = list(self.trainer.lightning_optimizers.values())
        else:
            opts = self.trainer.optimizers

        # single optimizer
        if isinstance(opts, list) and len(opts) == 1 and isinstance(opts[0], Optimizer):
            return opts[0]
        # multiple opts
        return opts

    def lr_schedulers(self) -> Optional[Union[Any, List[Any]]]:
        if not self.trainer.lr_schedulers:
            return None

        # ignore other keys "interval", "frequency", etc.
        lr_schedulers = [s["scheduler"] for s in self.trainer.lr_schedulers]

        # single scheduler
        if len(lr_schedulers) == 1:
            return lr_schedulers[0]

        # multiple schedulers
        return lr_schedulers

    @property
    def example_input_array(self) -> Any:
        return self._example_input_array

    @property
    def current_epoch(self) -> int:
        """The current epoch"""
        return self.trainer.current_epoch if self.trainer else 0

    @property
    def global_step(self) -> int:
        """Total training batches seen across all epochs"""
        return self.trainer.global_step if self.trainer else 0

    @property
    def global_rank(self) -> int:
        """ The index of the current process across all nodes and devices. """
        return self.trainer.global_rank if self.trainer else 0

    @property
    def local_rank(self) -> int:
        """ The index of the current process within a single node. """
        return self.trainer.local_rank if self.trainer else 0

    @example_input_array.setter
    def example_input_array(self, example: Any) -> None:
        self._example_input_array = example

    @property
    def datamodule(self) -> Any:
        rank_zero_deprecation(
            "The `LightningModule.datamodule` property is deprecated in v1.3 and will be removed in v1.5."
            " Access the datamodule through using `self.trainer.datamodule` instead."
        )
        return self._datamodule

    @datamodule.setter
    def datamodule(self, datamodule: Any) -> None:
        self._datamodule = datamodule

    @property
    def on_gpu(self):
        """
        True if your model is currently running on GPUs.
        Useful to set flags around the LightningModule for different CPU vs GPU behavior.
        """
        return self.device.type == "cuda"

    @property
    def automatic_optimization(self) -> bool:
        """
        If False you are responsible for calling .backward, .step, zero_grad.
        """
        return self._automatic_optimization

    @automatic_optimization.setter
    def automatic_optimization(self, automatic_optimization: bool) -> None:
        self._automatic_optimization = automatic_optimization

    @property
    def truncated_bptt_steps(self) -> int:
        """
        truncated_bptt_steps: Truncated back prop breaks performs backprop every k steps of much a longer sequence.
        If this is > 0, the training step is passed ``hiddens``.
        """
        return self._truncated_bptt_steps

    @truncated_bptt_steps.setter
    def truncated_bptt_steps(self, truncated_bptt_steps: int) -> None:
        self._truncated_bptt_steps = truncated_bptt_steps

    @property
    def logger(self):
        """ Reference to the logger object in the Trainer. """
        return self.trainer.logger if self.trainer else None

    def _apply_batch_transfer_handler(
        self, batch: Any, device: Optional[torch.device] = None, dataloader_idx: Optional[int] = None
    ) -> Any:
        device = device or self.device
        batch = self.on_before_batch_transfer(batch, dataloader_idx)

        if is_param_in_hook_signature(self.transfer_batch_to_device, 'dataloader_idx'):
            batch = self.transfer_batch_to_device(batch, device, dataloader_idx)
        else:
            warning_cache.warn(
                "`transfer_batch_to_device` hook signature has changed in v1.4."
                " `dataloader_idx` parameter has been added to it. Support for"
                " the old signature will be removed in v1.6", DeprecationWarning
            )
            batch = self.transfer_batch_to_device(batch, device)

        batch = self.on_after_batch_transfer(batch, dataloader_idx)
        return batch

    def print(self, *args, **kwargs) -> None:
        r"""
        Prints only from process 0. Use this in any distributed mode to log only once.

        Args:
            *args: The thing to print. The same as for Python's built-in print function.
            **kwargs: The same as for Python's built-in print function.

        Example::

            def forward(self, x):
                self.print(x, 'in forward')

        """
        if self.trainer.is_global_zero:
            progress_bar = self.trainer.progress_bar_callback
            if progress_bar is not None and progress_bar.is_enabled:
                progress_bar.print(*args, **kwargs)
            else:
                print(*args, **kwargs)

    def log(
        self,
        name: str,
        value: _METRIC_COLLECTION,
        prog_bar: bool = False,
        logger: bool = True,
        on_step: Optional[bool] = None,
        on_epoch: Optional[bool] = None,
        reduce_fx: Callable = torch.mean,
        tbptt_reduce_fx: Optional = None,  # noqa: Remove in 1.6
        tbptt_pad_token: Optional = None,  # noqa: Remove in 1.6
        enable_graph: bool = False,
        sync_dist: bool = False,
        sync_dist_op: Union[Any, str] = 'mean',
        sync_dist_group: Optional[Any] = None,
        add_dataloader_idx: bool = True,
        batch_size: Optional[int] = None,
        metric_attribute: Optional[str] = None,
    ) -> None:
        """
        Log a key, value

        Example::

            self.log('train_loss', loss)

        The default behavior per hook is as follows

        .. csv-table:: ``*`` also applies to the test loop
           :header: "LightningModule Hook", "on_step", "on_epoch", "prog_bar", "logger"
           :widths: 20, 10, 10, 10, 10

           "training_step", "T", "F", "F", "T"
           "training_step_end", "T", "F", "F", "T"
           "training_epoch_end", "F", "T", "F", "T"
           "validation_step*", "F", "T", "F", "T"
           "validation_step_end*", "F", "T", "F", "T"
           "validation_epoch_end*", "F", "T", "F", "T"

        Args:
            name: key to log
            value: value to log
            prog_bar: if True logs to the progress bar
            logger: if True logs to the logger
            on_step: if True logs at this step. None auto-logs at the training_step but not validation/test_step
            on_epoch: if True logs epoch accumulated metrics. None auto-logs at the val/test step but not training_step
            reduce_fx: reduction function over step values for end of epoch. :meth:`torch.mean` by default.
            enable_graph: if True, will not auto detach the graph
            sync_dist: if True, reduces the metric across GPUs/TPUs
            sync_dist_op: the op to sync across GPUs/TPUs
            sync_dist_group: the ddp group to sync across
            add_dataloader_idx: if True, appends the index of the current dataloader to
                the name (when using multiple). If False, user needs to give unique names for
                each dataloader to not mix values
            batch_size: Current batch_size. This will be directly inferred from the loaded batch,
                but some some data structures might need to explicitly provide it.
            metric_attribute: The attribute name for the metric in the LightningModule.
                Necessary to save/restore its state.
        """
        if tbptt_reduce_fx is not None:
            rank_zero_deprecation(
                '`self.log(tbptt_reduce_fx=...)` is no longer supported. The flag will be removed in v1.6.'
                ' Please, open a discussion explaining your use-case in'
                ' `https://github.com/PyTorchLightning/pytorch-lightning/discussions`'
            )
        if tbptt_pad_token is not None:
            rank_zero_deprecation(
                '`self.log(tbptt_pad_token=...)` is no longer supported. The flag will be removed in v1.6.'
                ' Please, open a discussion explaining your use-case in'
                ' `https://github.com/PyTorchLightning/pytorch-lightning/discussions`'
            )

        # check for invalid values
        apply_to_collection(value, dict, partial(self.__check_not_nested, name))
        apply_to_collection(
            value,
            object,
            partial(self.__check_allowed, name, value),
            wrong_dtype=(numbers.Number, Metric, Tensor, dict)
        )

        # set the default depending on the fx_name
        on_step = self.__auto_choose_log_on_step(on_step)
        on_epoch = self.__auto_choose_log_on_epoch(on_epoch)

        result_collection = self.trainer.result_collection
        assert result_collection is not None
        assert self._current_fx_name is not None
        result_collection.fx_validator.check_logging(self._current_fx_name, on_step=on_step, on_epoch=on_epoch)

        # make sure user doesn't introduce logic for multi-dataloaders
        if "/dataloader_idx_" in name:
            raise MisconfigurationException(
                f"You called `self.log` with the key `{name}`"
                " but it should not contain information about `dataloader_idx`"
            )

        if metric_attribute is None and isinstance(value, Metric):
            if self._metric_attributes is None:
                # compute once
                self._metric_attributes = {
                    id(module): name
                    for name, module in self.named_children() if isinstance(module, Metric)
                }
                if not self._metric_attributes:
                    raise MisconfigurationException(
                        "Could not find the `LightningModule` attribute for the `torchmetrics.Metric` logged."
                        " You can fix this by setting an attribute for the metric in your `LightningModule`."
                    )
            # try to find the passed metric in the LightningModule
            metric_attribute = self._metric_attributes.get(id(value))
            if metric_attribute is None:
                raise MisconfigurationException(
                    "Could not find the `LightningModule` attribute for the `torchmetrics.Metric` logged."
                    f" You can fix this by calling `self.log({name}, ..., metric_attribute=name)` where `name` is one"
                    f" of {list(self._metric_attributes.values())}"
                )

        value = apply_to_collection(value, numbers.Number, self.__to_float)

        if self.trainer.logger_connector.should_reset_tensors(self._current_fx_name):
            # when restarting an new epoch, reset the tensors
            result_collection.reset(metrics=False, fx=self._current_fx_name)

        result_collection.log(
            self._current_fx_name,
            name,
            value,
            prog_bar=prog_bar,
            logger=logger,
            on_step=on_step,
            on_epoch=on_epoch,
            reduce_fx=reduce_fx,
            enable_graph=enable_graph,
            dataloader_idx=(self._current_dataloader_idx if add_dataloader_idx else None),
            batch_size=batch_size,
            metric_attribute=metric_attribute,
            sync_dist=sync_dist,
            sync_dist_fn=self.trainer.training_type_plugin.reduce or sync_ddp_if_available,
            sync_dist_op=sync_dist_op,
            sync_dist_group=sync_dist_group,
        )

        self.trainer.logger_connector._current_fx = self._current_fx_name

    def log_dict(
        self,
        dictionary: Mapping[str, _METRIC_COLLECTION],
        prog_bar: bool = False,
        logger: bool = True,
        on_step: Optional[bool] = None,
        on_epoch: Optional[bool] = None,
        reduce_fx: Callable = torch.mean,
        tbptt_reduce_fx: Optional = None,  # noqa: Remove in 1.6
        tbptt_pad_token: Optional = None,  # noqa: Remove in 1.6
        enable_graph: bool = False,
        sync_dist: bool = False,
        sync_dist_op: Union[Any, str] = 'mean',
        sync_dist_group: Optional[Any] = None,
        add_dataloader_idx: bool = True,
    ) -> None:
        """
        Log a dictionary of values at once

        Example::

            values = {'loss': loss, 'acc': acc, ..., 'metric_n': metric_n}
            self.log_dict(values)

        Args:
            dictionary: key value pairs (str, tensors)
            prog_bar: if True logs to the progress base
            logger: if True logs to the logger
            on_step: if True logs at this step. None auto-logs for training_step but not validation/test_step
            on_epoch: if True logs epoch accumulated metrics. None auto-logs for val/test step but not training_step
            reduce_fx: reduction function over step values for end of epoch. :meth:`torch.mean` by default.
            enable_graph: if True, will not auto detach the graph
            sync_dist: if True, reduces the metric across GPUs/TPUs
            sync_dist_op: the op to sync across GPUs/TPUs
            sync_dist_group: the ddp group sync across
            add_dataloader_idx: if True, appends the index of the current dataloader to
                the name (when using multiple). If False, user needs to give unique names for
                each dataloader to not mix values
        """
        for k, v in dictionary.items():
            self.log(
                name=k,
                value=v,
                prog_bar=prog_bar,
                logger=logger,
                on_step=on_step,
                on_epoch=on_epoch,
                reduce_fx=reduce_fx,
                enable_graph=enable_graph,
                sync_dist=sync_dist,
                sync_dist_group=sync_dist_group,
                sync_dist_op=sync_dist_op,
                tbptt_pad_token=tbptt_pad_token,
                tbptt_reduce_fx=tbptt_reduce_fx,
                add_dataloader_idx=add_dataloader_idx
            )

    @staticmethod
    def __check_not_nested(name: str, value: dict) -> None:
        if any(isinstance(v, dict) for v in value.values()):
            raise ValueError(f'`self.log({name}, {value})` was called, but nested dictionaries cannot be logged')
        return value

    @staticmethod
    def __check_allowed(name: str, value: Any, v: Any) -> None:
        raise ValueError(f'`self.log({name}, {value})` was called, but `{type(v).__name__}` values cannot be logged')

    def __to_float(self, value: numbers.Number) -> torch.Tensor:
        return torch.tensor(value, device=self.device, dtype=torch.float)

    def write_prediction(
        self, name: str, value: Union[torch.Tensor, List[torch.Tensor]], filename: str = 'predictions.pt'
    ):
        """
        Write predictions to disk using ``torch.save``

        Example::

            self.write_prediction('pred', torch.tensor(...), filename='my_predictions.pt')

        Args:
            name: a string indicating the name to save the predictions under
            value: the predictions, either a single :class:`~torch.Tensor` or a list of them
            filename: name of the file to save the predictions to

        Note:
            when running in distributed mode, calling ``write_prediction`` will create a file for
            each device with respective names: ``filename_rank_0.pt``, ``filename_rank_1.pt``, ...

        .. deprecated::v1.3
            Will be removed in v1.5.0.
        """
        rank_zero_deprecation(
            'LightningModule method `write_prediction` was deprecated in v1.3'
            ' and will be removed in v1.5.'
        )

        self.trainer.evaluation_loop.predictions._add_prediction(name, value, filename)

    def write_prediction_dict(self, predictions_dict: Dict[str, Any], filename: str = 'predictions.pt'):
        """
        Write a dictonary of predictions to disk at once using ``torch.save``

        Example::

            pred_dict = {'pred1': torch.tensor(...), 'pred2': torch.tensor(...)}
            self.write_prediction_dict(pred_dict)

        Args:
            predictions_dict: dict containing predictions, where each prediction should
                either be single :class:`~torch.Tensor` or a list of them

        Note:
            when running in distributed mode, calling ``write_prediction_dict`` will create a file for
            each device with respective names: ``filename_rank_0.pt``, ``filename_rank_1.pt``, ...

        .. deprecated::v1.3
            Will be removed in v1.5.0.
        """
        rank_zero_deprecation(
            'LightningModule method `write_prediction_dict` was deprecated in v1.3 and'
            ' will be removed in v1.5.'
        )

        for k, v in predictions_dict.items():
            self.write_prediction(k, v, filename)

    def __auto_choose_log_on_step(self, on_step: Optional[bool]) -> bool:
        if on_step is None:
            on_step = False
            on_step |= self._current_fx_name in ('training_step', 'training_step_end')
        return on_step

    def __auto_choose_log_on_epoch(self, on_epoch: Optional[bool]) -> bool:
        if on_epoch is None:
            on_epoch = True
            on_epoch &= self._current_fx_name not in ('training_step', 'training_step_end')
        return on_epoch

    def all_gather(
        self,
        data: Union[torch.Tensor, Dict, List, Tuple],
        group: Optional[Any] = None,
        sync_grads: bool = False,
    ):
        r"""
        Allows users to call ``self.all_gather()`` from the LightningModule, thus making
        the ```all_gather``` operation accelerator agnostic.

        ```all_gather``` is a function provided by accelerators to gather a tensor from several
        distributed processes

        Args:
            tensor: int, float, tensor of shape (batch, ...), or a (possibly nested) collection thereof.
            group: the process group to gather results from. Defaults to all processes (world)
            sync_grads: flag that allows users to synchronize gradients for all_gather op

        Return:
            A tensor of shape (world_size, batch, ...), or if the input was a collection
            the output will also be a collection with tensors of this shape.
        """
        group = group if group is not None else torch.distributed.group.WORLD
        all_gather = self.trainer.accelerator.all_gather
        data = convert_to_tensors(data, device=self.device)
        all_gather = partial(all_gather, group=group, sync_grads=sync_grads)
        return apply_to_collection(data, torch.Tensor, all_gather)

    def forward(self, *args, **kwargs) -> Any:
        r"""
        Same as :meth:`torch.nn.Module.forward()`.

        Args:
            *args: Whatever you decide to pass into the forward method.
            **kwargs: Keyword arguments are also possible.

        Return:
            Your model's output
        """
        return super().forward(*args, **kwargs)

    def training_step(self, *args, **kwargs) -> STEP_OUTPUT:
        r"""
        Here you compute and return the training loss and some additional metrics for e.g.
        the progress bar or logger.

        Args:
            batch (:class:`~torch.Tensor` | (:class:`~torch.Tensor`, ...) | [:class:`~torch.Tensor`, ...]):
                The output of your :class:`~torch.utils.data.DataLoader`. A tensor, tuple or list.
            batch_idx (int): Integer displaying index of this batch
            optimizer_idx (int): When using multiple optimizers, this argument will also be present.
            hiddens(:class:`~torch.Tensor`): Passed in if
                :paramref:`~pytorch_lightning.core.lightning.LightningModule.truncated_bptt_steps` > 0.

        Return:
            Any of.

            - :class:`~torch.Tensor` - The loss tensor
            - ``dict`` - A dictionary. Can include any keys, but must include the key ``'loss'``
            - ``None`` - Training will skip to the next batch

        Note:
            Returning ``None`` is currently not supported for multi-GPU or TPU, or with 16-bit precision enabled.

        In this step you'd normally do the forward pass and calculate the loss for a batch.
        You can also do fancier things like multiple forward passes or something model specific.

        Example::

            def training_step(self, batch, batch_idx):
                x, y, z = batch
                out = self.encoder(x)
                loss = self.loss(out, x)
                return loss

        If you define multiple optimizers, this step will be called with an additional
        ``optimizer_idx`` parameter.

        .. code-block:: python

            # Multiple optimizers (e.g.: GANs)
            def training_step(self, batch, batch_idx, optimizer_idx):
                if optimizer_idx == 0:
                    # do training_step with encoder
                if optimizer_idx == 1:
                    # do training_step with decoder


        If you add truncated back propagation through time you will also get an additional
        argument with the hidden states of the previous step.

        .. code-block:: python

            # Truncated back-propagation through time
            def training_step(self, batch, batch_idx, hiddens):
                # hiddens are the hidden states from the previous truncated backprop step
                ...
                out, hiddens = self.lstm(data, hiddens)
                ...
                return {'loss': loss, 'hiddens': hiddens}

        Note:
            The loss value shown in the progress bar is smoothed (averaged) over the last values,
            so it differs from the actual loss returned in train/validation step.
        """
        rank_zero_warn("`training_step` must be implemented to be used with the Lightning Trainer")

    def training_step_end(self, *args, **kwargs) -> STEP_OUTPUT:
        """
        Use this when training with dp or ddp2 because :meth:`training_step`
        will operate on only part of the batch. However, this is still optional
        and only needed for things like softmax or NCE loss.

        Note:
            If you later switch to ddp or some other mode, this will still be called
            so that you don't have to change your code

        .. code-block:: python

            # pseudocode
            sub_batches = split_batches_for_dp(batch)
            batch_parts_outputs = [training_step(sub_batch) for sub_batch in sub_batches]
            training_step_end(batch_parts_outputs)

        Args:
            batch_parts_outputs: What you return in `training_step` for each batch part.

        Return:
            Anything

        When using dp/ddp2 distributed backends, only a portion of the batch is inside the training_step:

        .. code-block:: python

            def training_step(self, batch, batch_idx):
                # batch is 1/num_gpus big
                x, y = batch

                out = self(x)

                # softmax uses only a portion of the batch in the denomintaor
                loss = self.softmax(out)
                loss = nce_loss(loss)
                return loss

        If you wish to do something with all the parts of the batch, then use this method to do it:

        .. code-block:: python

            def training_step(self, batch, batch_idx):
                # batch is 1/num_gpus big
                x, y = batch

                out = self.encoder(x)
                return {'pred': out}

            def training_step_end(self, training_step_outputs):
                gpu_0_pred = training_step_outputs[0]['pred']
                gpu_1_pred = training_step_outputs[1]['pred']
                gpu_n_pred = training_step_outputs[n]['pred']

                # this softmax now uses the full batch
                loss = nce_loss([gpu_0_pred, gpu_1_pred, gpu_n_pred])
                return loss

        See Also:
            See the :ref:`advanced/multi_gpu:Multi-GPU training` guide for more details.
        """

    def training_epoch_end(self, outputs: EPOCH_OUTPUT) -> None:
        """
        Called at the end of the training epoch with the outputs of all training steps.
        Use this in case you need to do something with all the outputs for every training_step.

        .. code-block:: python

            # the pseudocode for these calls
            train_outs = []
            for train_batch in train_data:
                out = training_step(train_batch)
                train_outs.append(out)
            training_epoch_end(train_outs)

        Args:
            outputs: List of outputs you defined in :meth:`training_step`, or if there are
                multiple dataloaders, a list containing a list of outputs for each dataloader.

        Return:
            None

        Note:
            If this method is not overridden, this won't be called.

        Example::

            def training_epoch_end(self, training_step_outputs):
                # do something with all training_step outputs
                return result

        With multiple dataloaders, ``outputs`` will be a list of lists. The outer list contains
        one entry per dataloader, while the inner list contains the individual outputs of
        each training step for that dataloader.

        .. code-block:: python

            def training_epoch_end(self, training_step_outputs):
                for out in training_step_outputs:
                    # do something here
        """

    def validation_step(self, *args, **kwargs) -> Optional[STEP_OUTPUT]:
        r"""
        Operates on a single batch of data from the validation set.
        In this step you'd might generate examples or calculate anything of interest like accuracy.

        .. code-block:: python

            # the pseudocode for these calls
            val_outs = []
            for val_batch in val_data:
                out = validation_step(val_batch)
                val_outs.append(out)
            validation_epoch_end(val_outs)

        Args:
            batch (:class:`~torch.Tensor` | (:class:`~torch.Tensor`, ...) | [:class:`~torch.Tensor`, ...]):
                The output of your :class:`~torch.utils.data.DataLoader`. A tensor, tuple or list.
            batch_idx (int): The index of this batch
            dataloader_idx (int): The index of the dataloader that produced this batch
                (only if multiple val dataloaders used)

        Return:
           Any of.

            - Any object or value
            - ``None`` - Validation will skip to the next batch

        .. code-block:: python

            # pseudocode of order
            val_outs = []
            for val_batch in val_data:
                out = validation_step(val_batch)
                if defined('validation_step_end'):
                    out = validation_step_end(out)
                val_outs.append(out)
            val_outs = validation_epoch_end(val_outs)


        .. code-block:: python

            # if you have one val dataloader:
            def validation_step(self, batch, batch_idx)

            # if you have multiple val dataloaders:
            def validation_step(self, batch, batch_idx, dataloader_idx)

        Examples::

            # CASE 1: A single validation dataset
            def validation_step(self, batch, batch_idx):
                x, y = batch

                # implement your own
                out = self(x)
                loss = self.loss(out, y)

                # log 6 example images
                # or generated text... or whatever
                sample_imgs = x[:6]
                grid = torchvision.utils.make_grid(sample_imgs)
                self.logger.experiment.add_image('example_images', grid, 0)

                # calculate acc
                labels_hat = torch.argmax(out, dim=1)
                val_acc = torch.sum(y == labels_hat).item() / (len(y) * 1.0)

                # log the outputs!
                self.log_dict({'val_loss': loss, 'val_acc': val_acc})

        If you pass in multiple val dataloaders, :meth:`validation_step` will have an additional argument.

        .. code-block:: python

            # CASE 2: multiple validation dataloaders
            def validation_step(self, batch, batch_idx, dataloader_idx):
                # dataloader_idx tells you which dataset this is.

        Note:
            If you don't need to validate you don't need to implement this method.

        Note:
            When the :meth:`validation_step` is called, the model has been put in eval mode
            and PyTorch gradients have been disabled. At the end of validation,
            the model goes back to training mode and gradients are enabled.
        """

    def validation_step_end(self, *args, **kwargs) -> Optional[STEP_OUTPUT]:
        """
        Use this when validating with dp or ddp2 because :meth:`validation_step`
        will operate on only part of the batch. However, this is still optional
        and only needed for things like softmax or NCE loss.

        Note:
            If you later switch to ddp or some other mode, this will still be called
            so that you don't have to change your code.

        .. code-block:: python

            # pseudocode
            sub_batches = split_batches_for_dp(batch)
            batch_parts_outputs = [validation_step(sub_batch) for sub_batch in sub_batches]
            validation_step_end(batch_parts_outputs)

        Args:
            batch_parts_outputs: What you return in :meth:`validation_step`
                for each batch part.

        Return:
            None or anything

        .. code-block:: python

            # WITHOUT validation_step_end
            # if used in DP or DDP2, this batch is 1/num_gpus large
            def validation_step(self, batch, batch_idx):
                # batch is 1/num_gpus big
                x, y = batch

                out = self.encoder(x)
                loss = self.softmax(out)
                loss = nce_loss(loss)
                self.log('val_loss', loss)

            # --------------
            # with validation_step_end to do softmax over the full batch
            def validation_step(self, batch, batch_idx):
                # batch is 1/num_gpus big
                x, y = batch

                out = self(x)
                return out

            def validation_step_end(self, val_step_outputs):
                for out in val_step_outputs:
                    # do something with these

        See Also:
            See the :ref:`advanced/multi_gpu:Multi-GPU training` guide for more details.
        """

    def validation_epoch_end(self, outputs: EPOCH_OUTPUT) -> None:
        """
        Called at the end of the validation epoch with the outputs of all validation steps.

        .. code-block:: python

            # the pseudocode for these calls
            val_outs = []
            for val_batch in val_data:
                out = validation_step(val_batch)
                val_outs.append(out)
            validation_epoch_end(val_outs)

        Args:
            outputs: List of outputs you defined in :meth:`validation_step`, or if there
                are multiple dataloaders, a list containing a list of outputs for each dataloader.

        Return:
            None

        Note:
            If you didn't define a :meth:`validation_step`, this won't be called.

        Examples:
            With a single dataloader:

            .. code-block:: python

                def validation_epoch_end(self, val_step_outputs):
                    for out in val_step_outputs:
                        # do something

            With multiple dataloaders, `outputs` will be a list of lists. The outer list contains
            one entry per dataloader, while the inner list contains the individual outputs of
            each validation step for that dataloader.

            .. code-block:: python

                def validation_epoch_end(self, outputs):
                    for dataloader_output_result in outputs:
                        dataloader_outs = dataloader_output_result.dataloader_i_outputs

                    self.log('final_metric', final_value)
        """

    def test_step(self, *args, **kwargs) -> Optional[STEP_OUTPUT]:
        r"""
        Operates on a single batch of data from the test set.
        In this step you'd normally generate examples or calculate anything of interest
        such as accuracy.

        .. code-block:: python

            # the pseudocode for these calls
            test_outs = []
            for test_batch in test_data:
                out = test_step(test_batch)
                test_outs.append(out)
            test_epoch_end(test_outs)

        Args:
            batch (:class:`~torch.Tensor` | (:class:`~torch.Tensor`, ...) | [:class:`~torch.Tensor`, ...]):
                The output of your :class:`~torch.utils.data.DataLoader`. A tensor, tuple or list.
            batch_idx (int): The index of this batch.
            dataloader_idx (int): The index of the dataloader that produced this batch
                (only if multiple test dataloaders used).

        Return:
           Any of.

            - Any object or value
            - ``None`` - Testing will skip to the next batch

        .. code-block:: python

            # if you have one test dataloader:
            def test_step(self, batch, batch_idx)

            # if you have multiple test dataloaders:
            def test_step(self, batch, batch_idx, dataloader_idx)

        Examples::

            # CASE 1: A single test dataset
            def test_step(self, batch, batch_idx):
                x, y = batch

                # implement your own
                out = self(x)
                loss = self.loss(out, y)

                # log 6 example images
                # or generated text... or whatever
                sample_imgs = x[:6]
                grid = torchvision.utils.make_grid(sample_imgs)
                self.logger.experiment.add_image('example_images', grid, 0)

                # calculate acc
                labels_hat = torch.argmax(out, dim=1)
                test_acc = torch.sum(y == labels_hat).item() / (len(y) * 1.0)

                # log the outputs!
                self.log_dict({'test_loss': loss, 'test_acc': test_acc})

        If you pass in multiple test dataloaders, :meth:`test_step` will have an additional argument.

        .. code-block:: python

            # CASE 2: multiple test dataloaders
            def test_step(self, batch, batch_idx, dataloader_idx):
                # dataloader_idx tells you which dataset this is.

        Note:
            If you don't need to test you don't need to implement this method.

        Note:
            When the :meth:`test_step` is called, the model has been put in eval mode and
            PyTorch gradients have been disabled. At the end of the test epoch, the model goes back
            to training mode and gradients are enabled.
        """

    def test_step_end(self, *args, **kwargs) -> Optional[STEP_OUTPUT]:
        """
        Use this when testing with dp or ddp2 because :meth:`test_step` will operate
        on only part of the batch. However, this is still optional
        and only needed for things like softmax or NCE loss.

        Note:
            If you later switch to ddp or some other mode, this will still be called
            so that you don't have to change your code.

        .. code-block:: python

            # pseudocode
            sub_batches = split_batches_for_dp(batch)
            batch_parts_outputs = [test_step(sub_batch) for sub_batch in sub_batches]
            test_step_end(batch_parts_outputs)

        Args:
            batch_parts_outputs: What you return in :meth:`test_step` for each batch part.

        Return:
            None or anything

        .. code-block:: python

            # WITHOUT test_step_end
            # if used in DP or DDP2, this batch is 1/num_gpus large
            def test_step(self, batch, batch_idx):
                # batch is 1/num_gpus big
                x, y = batch

                out = self(x)
                loss = self.softmax(out)
                self.log('test_loss', loss)

            # --------------
            # with test_step_end to do softmax over the full batch
            def test_step(self, batch, batch_idx):
                # batch is 1/num_gpus big
                x, y = batch

                out = self.encoder(x)
                return out

            def test_step_end(self, output_results):
                # this out is now the full size of the batch
                all_test_step_outs = output_results.out
                loss = nce_loss(all_test_step_outs)
                self.log('test_loss', loss)

        See Also:
            See the :ref:`advanced/multi_gpu:Multi-GPU training` guide for more details.
        """

    def test_epoch_end(self, outputs: EPOCH_OUTPUT) -> None:
        """
        Called at the end of a test epoch with the output of all test steps.

        .. code-block:: python

            # the pseudocode for these calls
            test_outs = []
            for test_batch in test_data:
                out = test_step(test_batch)
                test_outs.append(out)
            test_epoch_end(test_outs)

        Args:
            outputs: List of outputs you defined in :meth:`test_step_end`, or if there
                are multiple dataloaders, a list containing a list of outputs for each dataloader

        Return:
            None

        Note:
            If you didn't define a :meth:`test_step`, this won't be called.

        Examples:
            With a single dataloader:

            .. code-block:: python

                def test_epoch_end(self, outputs):
                    # do something with the outputs of all test batches
                    all_test_preds = test_step_outputs.predictions

                    some_result = calc_all_results(all_test_preds)
                    self.log(some_result)

            With multiple dataloaders, `outputs` will be a list of lists. The outer list contains
            one entry per dataloader, while the inner list contains the individual outputs of
            each test step for that dataloader.

            .. code-block:: python

                def test_epoch_end(self, outputs):
                    final_value = 0
                    for dataloader_outputs in outputs:
                        for test_step_out in dataloader_outputs:
                            # do something
                            final_value += test_step_out

                    self.log('final_metric', final_value)
        """

    def predict_step(self, batch: Any, batch_idx: int, dataloader_idx: Optional[int] = None) -> Any:
        """
        Step function called during :meth:`~pytorch_lightning.trainer.trainer.Trainer.predict`.
        By default, it calls :meth:`~pytorch_lightning.core.lightning.LightningModule.forward`.
        Override to add any processing logic.

        Args:
            batch: Current batch
            batch_idx: Index of current batch
            dataloader_idx: Index of the current dataloader

        Return:
            Predicted output
        """
        return self(batch)

    def configure_callbacks(self):
        """
        Configure model-specific callbacks.
        When the model gets attached, e.g., when ``.fit()`` or ``.test()`` gets called,
        the list returned here will be merged with the list of callbacks passed to the Trainer's ``callbacks`` argument.
        If a callback returned here has the same type as one or several callbacks already present in
        the Trainer's callbacks list, it will take priority and replace them.
        In addition, Lightning will make sure :class:`~pytorch_lightning.callbacks.model_checkpoint.ModelCheckpoint`
        callbacks run last.

        Return:
            A list of callbacks which will extend the list of callbacks in the Trainer.

        Example::

            def configure_callbacks(self):
                early_stop = EarlyStopping(monitor"val_acc", mode="max")
                checkpoint = ModelCheckpoint(monitor="val_loss")
                return [early_stop, checkpoint]

        Note:
            Certain callback methods like :meth:`~pytorch_lightning.callbacks.base.Callback.on_init_start`
            will never be invoked on the new callbacks returned here.
        """
        return []

    def configure_optimizers(self):
        r"""
        Choose what optimizers and learning-rate schedulers to use in your optimization.
        Normally you'd need one. But in the case of GANs or similar you might have multiple.

        Return:
            Any of these 6 options.

            - **Single optimizer**.
            - **List or Tuple** of optimizers.
            - **Two lists** - The first list has multiple optimizers, and the second has multiple LR schedulers
                (or multiple ``lr_dict``).
            - **Dictionary**, with an ``"optimizer"`` key, and (optionally) a ``"lr_scheduler"``
                key whose value is a single LR scheduler or ``lr_dict``.
            - **Tuple of dictionaries** as described above, with an optional ``"frequency"`` key.
            - **None** - Fit will run without any optimizer.

        The ``lr_dict`` is a dictionary which contains the scheduler and its associated configuration.
        The default configuration is shown below.

        .. code-block:: python

            lr_dict = {
                # REQUIRED: The scheduler instance
                'scheduler': lr_scheduler,
                # The unit of the scheduler's step size, could also be 'step'.
                # 'epoch' updates the scheduler on epoch end whereas 'step'
                # updates it after a optimizer update.
                'interval': 'epoch',
                # How many epochs/steps should pass between calls to
                # `scheduler.step()`. 1 corresponds to updating the learning
                # rate after every epoch/step.
                'frequency': 1,
                # Metric to to monitor for schedulers like `ReduceLROnPlateau`
                'monitor': 'val_loss',
                # If set to `True`, will enforce that the value specified 'monitor'
                # is available when the scheduler is updated, thus stopping
                # training if not found. If set to `False`, it will only produce a warning
                'strict': True,
                # If using the `LearningRateMonitor` callback to monitor the
                # learning rate progress, this keyword can be used to specify
                # a custom logged name
                'name': None,
            }

        When there are schedulers in which the ``.step()`` method is conditioned on a value, such as the
        :class:`torch.optim.lr_scheduler.ReduceLROnPlateau` scheduler, Lightning requires that the ``lr_dict``
        contains the keyword ``"monitor"`` set to the metric name that the scheduler should be conditioned on.

        .. testcode::

            # The ReduceLROnPlateau scheduler requires a monitor
            def configure_optimizers(self):
                optimizer = Adam(...)
                return {
                    'optimizer': optimizer,
                    'lr_scheduler': {
                        'scheduler': ReduceLROnPlateau(optimizer, ...),
                        'monitor': 'metric_to_track',
                    }
                }

            # In the case of two optimizers, only one using the ReduceLROnPlateau scheduler
            def configure_optimizers(self):
                optimizer1 = Adam(...)
                optimizer2 = SGD(...)
                scheduler1 = ReduceLROnPlateau(optimizer1, ...)
                scheduler2 = LambdaLR(optimizer2, ...)
                return (
                    {
                        'optimizer': optimizer1,
                        'lr_scheduler': {
                            'scheduler': scheduler1,
                            'monitor': 'metric_to_track',
                        }
                    },
                    {'optimizer': optimizer2, 'lr_scheduler': scheduler2}
                )

        Metrics can be made available to monitor by simply logging it using
        ``self.log('metric_to_track', metric_val)`` in your :class:`~pytorch_lightning.core.lightning.LightningModule`.

        Note:
            The ``frequency`` value specified in a dict along with the ``optimizer`` key is an int corresponding
            to the number of sequential batches optimized with the specific optimizer.
            It should be given to none or to all of the optimizers.
            There is a difference between passing multiple optimizers in a list,
            and passing multiple optimizers in dictionaries with a frequency of 1:

                - In the former case, all optimizers will operate on the given batch in each optimization step.
                - In the latter, only one optimizer will operate on the given batch at every step.

            This is different from the ``frequency`` value specified in the ``lr_dict`` mentioned above.

            .. code-block:: python

                def configure_optimizers(self):
                    optimizer_one = torch.optim.SGD(self.model.parameters(), lr=0.01)
                    optimizer_two = torch.optim.SGD(self.model.parameters(), lr=0.01)
                    return [
                        {'optimizer': optimizer_one, 'frequency': 5},
                        {'optimizer': optimizer_two, 'frequency': 10},
                    ]

            In this example, the first optimizer will be used for the first 5 steps,
            the second optimizer for the next 10 steps and that cycle will continue.
            If an LR scheduler is specified for an optimizer using the ``lr_scheduler`` key in the above dict,
            the scheduler will only be updated when its optimizer is being used.

        Examples::

            # most cases. no learning rate scheduler
            def configure_optimizers(self):
                return Adam(self.parameters(), lr=1e-3)

            # multiple optimizer case (e.g.: GAN)
            def configure_optimizers(self):
                gen_opt = Adam(self.model_gen.parameters(), lr=0.01)
                dis_opt = Adam(self.model_dis.parameters(), lr=0.02)
                return gen_opt, dis_opt

            # example with learning rate schedulers
            def configure_optimizers(self):
                gen_opt = Adam(self.model_gen.parameters(), lr=0.01)
                dis_opt = Adam(self.model_dis.parameters(), lr=0.02)
                dis_sch = CosineAnnealing(dis_opt, T_max=10)
                return [gen_opt, dis_opt], [dis_sch]

            # example with step-based learning rate schedulers
            # each optimizer has its own scheduler
            def configure_optimizers(self):
                gen_opt = Adam(self.model_gen.parameters(), lr=0.01)
                dis_opt = Adam(self.model_dis.parameters(), lr=0.02)
                gen_sch = {
                    'scheduler': ExponentialLR(gen_opt, 0.99),
                    'interval': 'step'  # called after each training step
                }
                dis_sch = CosineAnnealing(dis_opt, T_max=10) # called every epoch
                return [gen_opt, dis_opt], [gen_sch, dis_sch]

            # example with optimizer frequencies
            # see training procedure in `Improved Training of Wasserstein GANs`, Algorithm 1
            # https://arxiv.org/abs/1704.00028
            def configure_optimizers(self):
                gen_opt = Adam(self.model_gen.parameters(), lr=0.01)
                dis_opt = Adam(self.model_dis.parameters(), lr=0.02)
                n_critic = 5
                return (
                    {'optimizer': dis_opt, 'frequency': n_critic},
                    {'optimizer': gen_opt, 'frequency': 1}
                )

        Note:
            Some things to know:

            - Lightning calls ``.backward()`` and ``.step()`` on each optimizer and learning rate scheduler as needed.
            - If you use 16-bit precision (``precision=16``), Lightning will automatically handle the optimizers.
            - If you use multiple optimizers, :meth:`training_step` will have an additional ``optimizer_idx`` parameter.
            - If you use :class:`torch.optim.LBFGS`, Lightning handles the closure function automatically for you.
            - If you use multiple optimizers, gradients will be calculated only for the parameters of current optimizer
              at each training step.
            - If you need to control how often those optimizers step or override the default ``.step()`` schedule,
              override the :meth:`optimizer_step` hook.
        """
        rank_zero_warn("`configure_optimizers` must be implemented to be used with the Lightning Trainer")

    def manual_backward(self, loss: Tensor, optimizer: Optional[Optimizer] = None, *args, **kwargs) -> None:
        """
        Call this directly from your training_step when doing optimizations manually.
        By using this we can ensure that all the proper scaling when using 16-bit etc has been done for you.

        This function forwards all args to the .backward() call as well.

        See :ref:`manual optimization<common/optimizers:Manual optimization>` for more examples.

        Example::

            def training_step(...):
                opt = self.optimizers()
                loss = ...
                opt.zero_grad()
                # automatically applies scaling, etc...
                self.manual_backward(loss)
                opt.step()
        """
        if optimizer is not None:
            rank_zero_deprecation(
                "`optimizer` argument to `manual_backward` is deprecated in v1.2 and will be removed in v1.4"
            )

        # make sure we're using manual opt
        self._verify_is_manual_optimization('manual_backward')

        # backward
        self._running_manual_backward = True
        self.trainer.train_loop.backward(loss, optimizer=None, opt_idx=None, *args, **kwargs)
        self._running_manual_backward = False

    def backward(self, loss: Tensor, optimizer: Optimizer, optimizer_idx: int, *args, **kwargs) -> None:
        """
        Override backward with your own implementation if you need to.

        Args:
            loss: Loss is already scaled by accumulated grads
            optimizer: Current optimizer being used
            optimizer_idx: Index of the current optimizer being used

        Called to perform backward step.
        Feel free to override as needed.
        The loss passed in has already been scaled for accumulated gradients if requested.

        Example::

            def backward(self, loss, optimizer, optimizer_idx):
                loss.backward()

        """
        if self.automatic_optimization or self._running_manual_backward:
            loss.backward(*args, **kwargs)

    def toggle_optimizer(self, optimizer: Optimizer, optimizer_idx: int):
        """
        Makes sure only the gradients of the current optimizer's parameters are calculated
        in the training step to prevent dangling gradients in multiple-optimizer setup.

        .. note:: Only called when using multiple optimizers

        Override for your own behavior

        It works with ``untoggle_optimizer`` to make sure param_requires_grad_state is properly reset.

        Args:
            optimizer: Current optimizer used in training_loop
            optimizer_idx: Current optimizer idx in training_loop
        """

        # Iterate over all optimizer parameters to preserve their `requires_grad` information
        # in case these are pre-defined during `configure_optimizers`
        param_requires_grad_state = {}
        for opt in self.optimizers(use_pl_optimizer=False):
            for group in opt.param_groups:
                for param in group['params']:
                    # If a param already appear in param_requires_grad_state, continue
                    if param in param_requires_grad_state:
                        continue
                    param_requires_grad_state[param] = param.requires_grad
                    param.requires_grad = False

        # Then iterate over the current optimizer's parameters and set its `requires_grad`
        # properties accordingly
        for group in optimizer.param_groups:
            for param in group['params']:
                param.requires_grad = param_requires_grad_state[param]
        self._param_requires_grad_state = param_requires_grad_state

    def untoggle_optimizer(self, optimizer_idx: int):
        """
        .. note:: Only called when using multiple optimizers

        Override for your own behavior

        Args:
            optimizer_idx: Current optimizer idx in training_loop
        """
        for opt_idx, opt in enumerate(self.optimizers(use_pl_optimizer=False)):
            if optimizer_idx != opt_idx:
                for group in opt.param_groups:
                    for param in group['params']:
                        if param in self._param_requires_grad_state:
                            param.requires_grad = self._param_requires_grad_state[param]
        # save memory
        self._param_requires_grad_state = dict()

    def optimizer_step(
        self,
        epoch: int = None,
        batch_idx: int = None,
        optimizer: Optimizer = None,
        optimizer_idx: int = None,
        optimizer_closure: Optional[Callable] = None,
        on_tpu: bool = None,
        using_native_amp: bool = None,
        using_lbfgs: bool = None,
    ) -> None:
        r"""
        Override this method to adjust the default way the
        :class:`~pytorch_lightning.trainer.trainer.Trainer` calls each optimizer.
        By default, Lightning calls ``step()`` and ``zero_grad()`` as shown in the example
        once per optimizer.

        Warning:
            If you are overriding this method, make sure that you pass the ``optimizer_closure`` parameter
            to ``optimizer.step()`` function as shown in the examples. This ensures that
            ``training_step()``, ``optimizer.zero_grad()``, ``backward()`` are called within
            :meth:`~pytorch_lightning.trainer.training_loop.TrainLoop.run_training_batch`.

        Args:
            epoch: Current epoch
            batch_idx: Index of current batch
            optimizer: A PyTorch optimizer
            optimizer_idx: If you used multiple optimizers, this indexes into that list.
            optimizer_closure: Closure for all optimizers
            on_tpu: ``True`` if TPU backward is required
            using_native_amp: ``True`` if using native amp
            using_lbfgs: True if the matching optimizer is :class:`torch.optim.LBFGS`

        Examples::

            # DEFAULT
            def optimizer_step(self, epoch, batch_idx, optimizer, optimizer_idx,
                               optimizer_closure, on_tpu, using_native_amp, using_lbfgs):
                optimizer.step(closure=optimizer_closure)

            # Alternating schedule for optimizer steps (i.e.: GANs)
            def optimizer_step(self, epoch, batch_idx, optimizer, optimizer_idx,
                               optimizer_closure, on_tpu, using_native_amp, using_lbfgs):
                # update generator opt every step
                if optimizer_idx == 0:
                    optimizer.step(closure=optimizer_closure)

                # update discriminator opt every 2 steps
                if optimizer_idx == 1:
                    if (batch_idx + 1) % 2 == 0 :
                        optimizer.step(closure=optimizer_closure)

                # ...
                # add as many optimizers as you want

        Here's another example showing how to use this for more advanced things such as
        learning rate warm-up:

        .. code-block:: python

            # learning rate warm-up
            def optimizer_step(self, epoch, batch_idx, optimizer, optimizer_idx,
                               optimizer_closure, on_tpu, using_native_amp, using_lbfgs):
                # warm up lr
                if self.trainer.global_step < 500:
                    lr_scale = min(1., float(self.trainer.global_step + 1) / 500.)
                    for pg in optimizer.param_groups:
                        pg['lr'] = lr_scale * self.learning_rate

                # update params
                optimizer.step(closure=optimizer_closure)

        """
        optimizer.step(closure=optimizer_closure)

    def optimizer_zero_grad(self, epoch: int, batch_idx: int, optimizer: Optimizer, optimizer_idx: int):
        """Override this method to change the default behaviour of ``optimizer.zero_grad()``.

        Args:
            epoch: Current epoch
            batch_idx: Index of current batch
            optimizer: A PyTorch optimizer
            optimizer_idx: If you used multiple optimizers this indexes into that list.

        Examples::

            # DEFAULT
            def optimizer_zero_grad(self, epoch, batch_idx, optimizer, optimizer_idx):
                optimizer.zero_grad()

            # Set gradients to `None` instead of zero to improve performance.
            def optimizer_zero_grad(self, epoch, batch_idx, optimizer, optimizer_idx):
                optimizer.zero_grad(set_to_none=True)

        See :meth:`torch.optim.Optimizer.zero_grad` for the explanation of the above example.
        """
        optimizer.zero_grad()

    def tbptt_split_batch(self, batch: Tensor, split_size: int) -> list:
        r"""
        When using truncated backpropagation through time, each batch must be split along the
        time dimension. Lightning handles this by default, but for custom behavior override
        this function.

        Args:
            batch: Current batch
            split_size: The size of the split

        Return:
            List of batch splits. Each split will be passed to :meth:`training_step` to enable truncated
            back propagation through time. The default implementation splits root level Tensors and
            Sequences at dim=1 (i.e. time dim). It assumes that each time dim is the same length.

        Examples::

            def tbptt_split_batch(self, batch, split_size):
              splits = []
              for t in range(0, time_dims[0], split_size):
                  batch_split = []
                  for i, x in enumerate(batch):
                      if isinstance(x, torch.Tensor):
                          split_x = x[:, t:t + split_size]
                      elif isinstance(x, collections.Sequence):
                          split_x = [None] * len(x)
                          for batch_idx in range(len(x)):
                              split_x[batch_idx] = x[batch_idx][t:t + split_size]

                      batch_split.append(split_x)

                  splits.append(batch_split)

              return splits

        Note:
            Called in the training loop after
            :meth:`~pytorch_lightning.callbacks.base.Callback.on_batch_start`
            if :paramref:`~pytorch_lightning.core.lightning.LightningModule.truncated_bptt_steps` > 0.
            Each returned batch split is passed separately to :meth:`training_step`.

        """
        time_dims = [len(x[0]) for x in batch if isinstance(x, (torch.Tensor, collections.Sequence))]
        assert len(time_dims) >= 1, "Unable to determine batch time dimension"
        assert all(x == time_dims[0] for x in time_dims), "Batch time dimension length is ambiguous"

        splits = []
        for t in range(0, time_dims[0], split_size):
            batch_split = []
            for i, x in enumerate(batch):
                if isinstance(x, torch.Tensor):
                    split_x = x[:, t:t + split_size]
                elif isinstance(x, collections.Sequence):
                    split_x = [None] * len(x)
                    for batch_idx in range(len(x)):
                        split_x[batch_idx] = x[batch_idx][t:t + split_size]

                batch_split.append(split_x)

            splits.append(batch_split)

        return splits

    def summarize(self, mode: Optional[str] = ModelSummary.MODE_DEFAULT) -> Optional[ModelSummary]:
        model_summary = None

        if mode in ModelSummary.MODES:
            model_summary = ModelSummary(self, mode=mode)
            log.info("\n" + str(model_summary))
        elif mode is not None:
            raise MisconfigurationException(f"`mode` can be None, {', '.join(ModelSummary.MODES)}, got {mode}")

        return model_summary

    def freeze(self) -> None:
        r"""
        Freeze all params for inference.

        Example::

            model = MyLightningModule(...)
            model.freeze()

        """
        for param in self.parameters():
            param.requires_grad = False

        self.eval()

    def unfreeze(self) -> None:
        """
        Unfreeze all parameters for training.

        .. code-block:: python

            model = MyLightningModule(...)
            model.unfreeze()

        """
        for param in self.parameters():
            param.requires_grad = True

        self.train()

    def get_progress_bar_dict(self) -> Dict[str, Union[int, str]]:
        r"""
        Implement this to override the default items displayed in the progress bar.
        By default it includes the average loss value, split index of BPTT (if used)
        and the version of the experiment when using a logger.

        .. code-block::

            Epoch 1:   4%|▎         | 40/1095 [00:03<01:37, 10.84it/s, loss=4.501, v_num=10]

        Here is an example how to override the defaults:

        .. code-block:: python

            def get_progress_bar_dict(self):
                # don't show the version number
                items = super().get_progress_bar_dict()
                items.pop("v_num", None)
                return items

        Return:
            Dictionary with the items to be displayed in the progress bar.
        """
        # call .item() only once but store elements without graphs
        running_train_loss = self.trainer.train_loop.running_loss.mean()
        avg_training_loss = None
        if running_train_loss is not None:
            avg_training_loss = running_train_loss.cpu().item()
        elif self.automatic_optimization:
            avg_training_loss = float('NaN')

        tqdm_dict = {}
        if avg_training_loss is not None:
            tqdm_dict["loss"] = f"{avg_training_loss:.3g}"

        module_tbptt_enabled = self.truncated_bptt_steps > 0
        trainer_tbptt_enabled = self.trainer.truncated_bptt_steps is not None and self.trainer.truncated_bptt_steps > 0
        if module_tbptt_enabled or trainer_tbptt_enabled:
            tqdm_dict["split_idx"] = self.trainer.train_loop.split_idx

        if self.trainer.logger is not None and self.trainer.logger.version is not None:
            version = self.trainer.logger.version
            # show last 4 places of long version strings
            version = version[-4:] if isinstance(version, str) else version
            tqdm_dict["v_num"] = version

        return tqdm_dict

    def _verify_is_manual_optimization(self, fn_name):
        if self.automatic_optimization:
            raise MisconfigurationException(
                f'to use {fn_name}, please disable automatic optimization:'
                ' set model property `automatic_optimization` as False'
            )

    @classmethod
    def _auto_collect_arguments(cls, frame=None) -> Tuple[Dict, Dict]:
        """
        Collect all module arguments in the current constructor and all child constructors.
        The child constructors are all the ``__init__`` methods that reach the current class through
        (chained) ``super().__init__()`` calls.

        Args:
            frame: instance frame

        Returns:
            self_arguments: arguments dictionary of the first instance
            parents_arguments: arguments dictionary of the parent's instances
        """
        if not frame:
            frame = inspect.currentframe()

        frame_args = collect_init_args(frame.f_back, [])
        self_arguments = frame_args[-1]

        # set hyper_parameters in child
        self_arguments = self_arguments
        parents_arguments = {}

        # add all arguments from parents
        for args in frame_args[:-1]:
            parents_arguments.update(args)
        return self_arguments, parents_arguments

    def save_hyperparameters(
        self,
        *args,
        ignore: Optional[Union[Sequence[str], str]] = None,
        frame: Optional[types.FrameType] = None
    ) -> None:
        """Save model arguments to ``hparams`` attribute.

        Args:
            args: single object of `dict`, `NameSpace` or `OmegaConf`
                or string names or arguments from class ``__init__``
            ignore: an argument name or a list of argument names from
                class ``__init__`` to be ignored
            frame: a frame object. Default is None

        Example::
            >>> class ManuallyArgsModel(LightningModule):
            ...     def __init__(self, arg1, arg2, arg3):
            ...         super().__init__()
            ...         # manually assign arguments
            ...         self.save_hyperparameters('arg1', 'arg3')
            ...     def forward(self, *args, **kwargs):
            ...         ...
            >>> model = ManuallyArgsModel(1, 'abc', 3.14)
            >>> model.hparams
            "arg1": 1
            "arg3": 3.14

            >>> class AutomaticArgsModel(LightningModule):
            ...     def __init__(self, arg1, arg2, arg3):
            ...         super().__init__()
            ...         # equivalent automatic
            ...         self.save_hyperparameters()
            ...     def forward(self, *args, **kwargs):
            ...         ...
            >>> model = AutomaticArgsModel(1, 'abc', 3.14)
            >>> model.hparams
            "arg1": 1
            "arg2": abc
            "arg3": 3.14

            >>> class SingleArgModel(LightningModule):
            ...     def __init__(self, params):
            ...         super().__init__()
            ...         # manually assign single argument
            ...         self.save_hyperparameters(params)
            ...     def forward(self, *args, **kwargs):
            ...         ...
            >>> model = SingleArgModel(Namespace(p1=1, p2='abc', p3=3.14))
            >>> model.hparams
            "p1": 1
            "p2": abc
            "p3": 3.14

            >>> class ManuallyArgsModel(LightningModule):
            ...     def __init__(self, arg1, arg2, arg3):
            ...         super().__init__()
            ...         # pass argument(s) to ignore as a string or in a list
            ...         self.save_hyperparameters(ignore='arg2')
            ...     def forward(self, *args, **kwargs):
            ...         ...
            >>> model = ManuallyArgsModel(1, 'abc', 3.14)
            >>> model.hparams
            "arg1": 1
            "arg3": 3.14
        """
        # the frame needs to be created in this file.
        if not frame:
            frame = inspect.currentframe().f_back
        save_hyperparameters(self, *args, ignore=ignore, frame=frame)

    def _set_hparams(self, hp: Union[dict, Namespace, str]) -> None:
        if isinstance(hp, Namespace):
            hp = vars(hp)
        if isinstance(hp, dict):
            hp = AttributeDict(hp)
        elif isinstance(hp, PRIMITIVE_TYPES):
            raise ValueError(f"Primitives {PRIMITIVE_TYPES} are not allowed.")
        elif not isinstance(hp, ALLOWED_CONFIG_TYPES):
            raise ValueError(f"Unsupported config type of {type(hp)}.")

        if isinstance(hp, dict) and isinstance(self.hparams, dict):
            self.hparams.update(hp)
        else:
            self._hparams = hp

    @torch.no_grad()
    def to_onnx(
        self,
        file_path: Union[str, Path],
        input_sample: Optional[Any] = None,
        **kwargs,
    ):
        """
        Saves the model in ONNX format

        Args:
            file_path: The path of the file the onnx model should be saved to.
            input_sample: An input for tracing. Default: None (Use self.example_input_array)
            **kwargs: Will be passed to torch.onnx.export function.

        Example:
            >>> class SimpleModel(LightningModule):
            ...     def __init__(self):
            ...         super().__init__()
            ...         self.l1 = torch.nn.Linear(in_features=64, out_features=4)
            ...
            ...     def forward(self, x):
            ...         return torch.relu(self.l1(x.view(x.size(0), -1)))

            >>> with tempfile.NamedTemporaryFile(suffix='.onnx', delete=False) as tmpfile:
            ...     model = SimpleModel()
            ...     input_sample = torch.randn((1, 64))
            ...     model.to_onnx(tmpfile.name, input_sample, export_params=True)
            ...     os.path.isfile(tmpfile.name)
            True
        """
        mode = self.training

        if input_sample is None:
            if self.example_input_array is None:
                raise ValueError(
                    "Could not export to ONNX since neither `input_sample` nor"
                    " `model.example_input_array` attribute is set."
                )
            input_sample = self.example_input_array

        input_sample = self._apply_batch_transfer_handler(input_sample)

        if "example_outputs" not in kwargs:
            self.eval()
            kwargs["example_outputs"] = self(input_sample)

        torch.onnx.export(self, input_sample, file_path, **kwargs)
        self.train(mode)

    @torch.no_grad()
    def to_torchscript(
        self,
        file_path: Optional[Union[str, Path]] = None,
        method: Optional[str] = 'script',
        example_inputs: Optional[Any] = None,
        **kwargs,
    ) -> Union[ScriptModule, Dict[str, ScriptModule]]:
        """
        By default compiles the whole model to a :class:`~torch.jit.ScriptModule`.
        If you want to use tracing, please provided the argument `method='trace'` and make sure that either the
        example_inputs argument is provided, or the model has self.example_input_array set.
        If you would like to customize the modules that are scripted you should override this method.
        In case you want to return multiple modules, we recommend using a dictionary.

        Args:
            file_path: Path where to save the torchscript. Default: None (no file saved).
            method: Whether to use TorchScript's script or trace method. Default: 'script'
            example_inputs: An input to be used to do tracing when method is set to 'trace'.
              Default: None (Use self.example_input_array)
            **kwargs: Additional arguments that will be passed to the :func:`torch.jit.script` or
              :func:`torch.jit.trace` function.

        Note:
            - Requires the implementation of the
              :meth:`~pytorch_lightning.core.lightning.LightningModule.forward` method.
            - The exported script will be set to evaluation mode.
            - It is recommended that you install the latest supported version of PyTorch
              to use this feature without limitations. See also the :mod:`torch.jit`
              documentation for supported features.

        Example:
            >>> class SimpleModel(LightningModule):
            ...     def __init__(self):
            ...         super().__init__()
            ...         self.l1 = torch.nn.Linear(in_features=64, out_features=4)
            ...
            ...     def forward(self, x):
            ...         return torch.relu(self.l1(x.view(x.size(0), -1)))
            ...
            >>> model = SimpleModel()
            >>> torch.jit.save(model.to_torchscript(), "model.pt")  # doctest: +SKIP
            >>> os.path.isfile("model.pt")  # doctest: +SKIP
            >>> torch.jit.save(model.to_torchscript(file_path="model_trace.pt", method='trace', # doctest: +SKIP
            ...                                     example_inputs=torch.randn(1, 64)))  # doctest: +SKIP
            >>> os.path.isfile("model_trace.pt")  # doctest: +SKIP
            True

        Return:
            This LightningModule as a torchscript, regardless of whether file_path is
            defined or not.
        """
        mode = self.training

        if method == 'script':
            torchscript_module = torch.jit.script(self.eval(), **kwargs)
        elif method == 'trace':
            # if no example inputs are provided, try to see if model has example_input_array set
            if example_inputs is None:
                if self.example_input_array is None:
                    raise ValueError(
                        'Choosing method=`trace` requires either `example_inputs`'
                        ' or `model.example_input_array` to be defined.'
                    )
                example_inputs = self.example_input_array

            # automatically send example inputs to the right device and use trace
            example_inputs = self._apply_batch_transfer_handler(example_inputs)
            torchscript_module = torch.jit.trace(func=self.eval(), example_inputs=example_inputs, **kwargs)
        else:
            raise ValueError(f"The 'method' parameter only supports 'script' or 'trace', but value given was: {method}")

        self.train(mode)

        if file_path is not None:
            fs = get_filesystem(file_path)
            with fs.open(file_path, "wb") as f:
                torch.jit.save(torchscript_module, f)

        return torchscript_module

    @property
    def hparams(self) -> Union[AttributeDict, dict, Namespace]:
        if not hasattr(self, "_hparams"):
            self._hparams = AttributeDict()
        return self._hparams

    @property
    def hparams_initial(self) -> AttributeDict:
        if not hasattr(self, "_hparams_initial"):
            return AttributeDict()
        # prevent any change
        return copy.deepcopy(self._hparams_initial)

    @property
    def model_size(self) -> float:
        # todo: think about better way without need to dump model to drive
        tmp_name = f"{uuid.uuid4().hex}.pt"
        torch.save(self.state_dict(), tmp_name)
        size_mb = os.path.getsize(tmp_name) / 1e6
        os.remove(tmp_name)
        return size_mb<|MERGE_RESOLUTION|>--- conflicted
+++ resolved
@@ -26,11 +26,7 @@
 from argparse import Namespace
 from functools import partial
 from pathlib import Path
-<<<<<<< HEAD
-from typing import Any, Callable, Dict, List, Optional, Sequence, Tuple, Union
-=======
-from typing import Any, Callable, Dict, List, Mapping, Optional, Sequence, Tuple, TYPE_CHECKING, Union
->>>>>>> 20f37b85
+from typing import Any, Callable, Dict, List, Mapping, Optional, Sequence, Tuple, Union
 
 import torch
 from torch import ScriptModule, Tensor

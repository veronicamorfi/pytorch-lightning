--- conflicted
+++ resolved
@@ -1051,18 +1051,7 @@
             self.state.stage = None
             raise
 
-<<<<<<< HEAD
     def _run_evaluatin_old_loop(self, on_epoch: bool = False) -> _EVALUATE_OUTPUT:
-=======
-    def _run_evaluation(self) -> _EVALUATE_OUTPUT:
-        if not (self.evaluating or self.sanity_checking):
-            rank_zero_warn(
-                f"`trainer._run_evaluation()` was called but the running stage is set to {self.state.stage}."
-                " This should not happen normally. Setting it to `RunningStage.VALIDATING`", RuntimeWarning
-            )
-            self.validating = True
-
->>>>>>> b1a7b7e9
         # prepare dataloaders
         dataloaders, max_batches = self.evaluation_loop.get_evaluation_dataloaders()
 

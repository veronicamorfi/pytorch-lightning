--- conflicted
+++ resolved
@@ -259,11 +259,8 @@
     def use_ddp(self) -> bool:
         return self._distrib_type in (
             DistributedType.DDP, DistributedType.DDP_SPAWN, DistributedType.DDP_SHARDED,
-<<<<<<< HEAD
-            DistributedType.DDP_SHARDED_SPAWN, DistributedType.FULLY_SHARDED, DistributedType.DEEPSPEED
-=======
-            DistributedType.DDP_SHARDED_SPAWN, DistributedType.DEEPSPEED, DistributedType.TPU_SPAWN
->>>>>>> 19e67d18
+            DistributedType.DDP_SHARDED_SPAWN, DistributedType.FULLY_SHARDED, DistributedType.DEEPSPEED,
+            DistributedType.TPU_SPAWN
         )
 
     @property

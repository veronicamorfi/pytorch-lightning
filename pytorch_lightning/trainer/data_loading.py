--- conflicted
+++ resolved
@@ -26,10 +26,7 @@
 import pytorch_lightning as pl
 from pytorch_lightning.accelerators import Accelerator
 from pytorch_lightning.overrides.distributed import (
-<<<<<<< HEAD
-=======
     CaptureIterativeDataset,
->>>>>>> 25b1ac25
     FastForwardSampler,
     IndexBatchSamplerWrapper,
     UnrepeatedDistributedSampler,
@@ -210,23 +207,15 @@
             )
             if is_predicting:
                 batch_sampler = IndexBatchSamplerWrapper(batch_sampler)
-<<<<<<< HEAD
-            dl_args['batch_sampler'] = FastForwardSampler(batch_sampler)
-=======
             fast_forward_sampler = FastForwardSampler(batch_sampler)
             dl_args['batch_sampler'] = fast_forward_sampler
->>>>>>> 25b1ac25
             dl_args['batch_size'] = 1
             dl_args['shuffle'] = False
             dl_args['sampler'] = None
             dl_args['drop_last'] = False
         else:
-<<<<<<< HEAD
-            dl_args['sampler'] = FastForwardSampler(sampler)
-=======
             fast_forward_sampler = FastForwardSampler(sampler)
             dl_args['sampler'] = fast_forward_sampler
->>>>>>> 25b1ac25
             dl_args['shuffle'] = False
             dl_args['batch_sampler'] = None
 

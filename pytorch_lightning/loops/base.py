--- conflicted
+++ resolved
@@ -13,21 +13,13 @@
 # limitations under the License.
 
 from abc import ABC, abstractmethod
-<<<<<<< HEAD
-from typing import Any, Dict, Optional, OrderedDict
-=======
 from collections import OrderedDict
-from typing import Any, Dict, Optional
->>>>>>> eb4475cf
+from typing import Any, Dict, Optional, Sequence
 
 from deprecate import void
 
 import pytorch_lightning as pl
-<<<<<<< HEAD
-from pytorch_lightning.trainer.progress import BaseProgress
-=======
 from pytorch_lightning.trainer.progress import BaseProgress, ProgressDict
->>>>>>> eb4475cf
 from pytorch_lightning.utilities.exceptions import MisconfigurationException
 from pytorch_lightning.utilities.model_helpers import is_overridden
 from pytorch_lightning.utilities.warnings import WarningCache
@@ -64,13 +56,8 @@
         self.restarting = False
         self._loops = OrderedDict()
         self._progress = OrderedDict()
-<<<<<<< HEAD
-
-    def __setattr__(self, name: str, value: Any) -> None:
-        if isinstance(value, Loop):
-            self._loops[name] = value
-=======
         self._num_parents: int = 0
+        self.__children__loops__: Optional[Sequence[str]] = None
 
     @property
     def has_parent(self) -> Optional[bool]:
@@ -125,7 +112,6 @@
             if not is_contained:
                 self._loops[name] = value
                 value._num_parents += 1
->>>>>>> eb4475cf
         elif isinstance(value, BaseProgress):
             self._progress[name] = value
         else:
@@ -133,37 +119,20 @@
 
     def __getattr__(self, name) -> Any:
         loops = self.__dict__.get('_loops')
-<<<<<<< HEAD
-        if loops is None:
-            raise MisconfigurationException("The Loop wasn't called parent `__init__` function.")
-
-        if name in loops:
-=======
 
         if loops is not None and name in loops:
->>>>>>> eb4475cf
             return loops[name]
 
         progress = self.__dict__.get('_progress')
 
-<<<<<<< HEAD
-        if name in progress:
-=======
         if progress is not None and name in progress:
->>>>>>> eb4475cf
             return progress[name]
 
-        if name not in self.__dict__:
-            raise AttributeError(f"{self.__class__.__name__} Loop doesn't have attribute {name}.")
-
-        return self.__dict__[name]
+        return object.__getattribute__(self, name)
 
     def __delattr__(self, name) -> None:
         if name in self._loops:
-<<<<<<< HEAD
-=======
             self._loops[name]._num_parents -= 1
->>>>>>> eb4475cf
             del self._loops[name]
         elif name in self._progress:
             del self._progress[name]
@@ -214,14 +183,9 @@
             return self.on_skip()
 
         if self.restarting:
-<<<<<<< HEAD
-            self.restore(self._cached_state)
-            self._cached_state = None
-=======
             if not is_overridden("restore", self, Loop):
                 warning_cache.warn(f"{self.__class__.__name__} Loop doesn't override the restore function.")
             self.restore()
->>>>>>> eb4475cf
             self.restarting = False
         else:
             self.reset()
@@ -240,10 +204,6 @@
         output = self.on_run_end()
         return output
 
-<<<<<<< HEAD
-    @abstractmethod
-=======
->>>>>>> eb4475cf
     def restore(self, state: Optional[Dict] = None) -> None:
         """Restore the internal state of the loop the beginning of run if restarting is ``True``."""
 
@@ -278,18 +238,12 @@
     def teardown(self) -> None:
         """Use to release memory etc."""
 
-<<<<<<< HEAD
-    @abstractmethod
-    def state_dict(self) -> Dict:
-        """Current Loop state"""
-=======
     def state_dict(self) -> Dict:
         """Current Loop state"""
         return {}
 
     def load_state_dict(self, state_dict: Dict) -> None:
         """Reload Loop state"""
->>>>>>> eb4475cf
 
     def get_state_dict(self, destination: Optional[OrderedDict] = None, prefix: Optional[str] = '') -> OrderedDict:
         if destination is None:
@@ -305,20 +259,12 @@
         return destination
 
     def _load_from_state_dict(self, state_dict, prefix, strict, missing_keys, unexpected_keys, error_msgs):
-<<<<<<< HEAD
-        self._cached_state = state_dict[prefix + "state_dict"]
-=======
         self.load_state_dict(state_dict[prefix + "state_dict"])
->>>>>>> eb4475cf
 
         for name, progress in self._progress.items():
             progress.load_state_dict(state_dict[prefix + name])
 
-<<<<<<< HEAD
-    def load_state_dict(self, state_dict: Dict, strict: bool = True):
-=======
     def _load_state_dict(self, state_dict: Dict, strict: bool = True):
->>>>>>> eb4475cf
 
         missing_keys = []
         unexpected_keys = []

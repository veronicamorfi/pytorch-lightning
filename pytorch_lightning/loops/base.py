--- conflicted
+++ resolved
@@ -20,12 +20,8 @@
 from torch.nn.modules.module import _IncompatibleKeys
 
 import pytorch_lightning as pl
-<<<<<<< HEAD
-from pytorch_lightning.trainer.progress import BaseProgress, ProgressDict, Tracker
+from pytorch_lightning.trainer.progress import BaseProgress, Tracker
 from pytorch_lightning.utilities.apply_func import apply_to_collection
-=======
-from pytorch_lightning.trainer.progress import BaseProgress
->>>>>>> c499c241
 from pytorch_lightning.utilities.exceptions import MisconfigurationException
 
 
@@ -53,95 +49,13 @@
 
     def __init__(self) -> None:
         self.iteration_count: int = 0
-<<<<<<< HEAD
-        self.trainer: Optional['pl.Trainer'] = None
-        self._loops = OrderedDict()
-        self._progress = OrderedDict()
-        self._has_parent: bool = False
-        self.__parent_loop: Optional['Loop'] = None
-        self.restarting = False
-
-    @property
-    def has_parent(self) -> Optional[bool]:
-        """Whether this loop has been attached to another loop"""
-        return self._has_parent
-
-    @property
-    def has_children(self) -> bool:
-        """Whether this loop has any children"""
-        loops = self.__dict__.get('_loops')
-        return len(loops) > 0
-
-    @property
-    def is_leaf(self) -> bool:
-        """This loop is a leaf if it doesn't possess any loops."""
-        return not self.has_children
-=======
         self._trainer: Optional['pl.Trainer'] = None
         self.restarting = False
->>>>>>> c499c241
 
     @property
     def loop_progress(self) -> Dict[str, Any]:
         """Return the progress for the current loop and children loop."""
         progress = {}
-<<<<<<< HEAD
-        for n, p in self.__dict__.get('_progress').items():
-            progress[n] = p
-
-        loops = self.__dict__.get('_loops')
-
-        if loops is not None:
-            for name, loop in loops.items():
-                progress[name] = ProgressDict(**loop.loop_progress)
-        return ProgressDict(**progress)
-
-    def __setattr__(self, name: str, value: Any) -> None:
-        if isinstance(value, pl.Trainer) or (name == "restarting" and value is True):
-            object.__setattr__(self, name, value)
-            for loop in self._loops.values():
-                loop.__setattr__(name, value)
-        elif isinstance(value, Loop):
-            if name == "_Loop__parent_loop":
-                object.__setattr__(self, name, value)
-                return
-            if getattr(self, "__children__loops__", None) is not None and name not in self.__children__loops__:
-                raise MisconfigurationException(
-                    f"The current loop accept only {self.__children__loops__} as children attribute names. Found {name}"
-                )
-            if value._has_parent:
-                raise MisconfigurationException(f"This provided loop {value} already has a parent. ")
-            self._loops[name] = value
-            value._has_parent = True
-            value.__parent_loop = self
-        elif isinstance(value, BaseProgress):
-            self._progress[name] = value
-        else:
-            object.__setattr__(self, name, value)
-
-    def __getattr__(self, name) -> Any:
-        loops = self.__dict__.get('_loops')
-
-        if loops is not None and name in loops:
-            return loops[name]
-
-        progress = self.__dict__.get('_progress')
-
-        if progress is not None and name in progress:
-            return progress[name]
-
-        return object.__getattribute__(self, name)
-
-    def __delattr__(self, name) -> None:
-        if name in self._loops:
-            self._loops[name]._has_parent = False
-            self._loops[name]._Loop__parent_loop = None
-            del self._loops[name]
-        elif name in self._progress:
-            del self._progress[name]
-        else:
-            object.__delattr__(self, name)
-=======
         for k, v in self.__dict__.items():
             if isinstance(v, BaseProgress):
                 progress[k] = v
@@ -164,7 +78,6 @@
         for v in self.__dict__.values():
             if isinstance(v, Loop):
                 v.trainer = trainer
->>>>>>> c499c241
 
     @property
     @abstractmethod
@@ -205,18 +118,7 @@
         if self.skip:
             return self.on_skip()
 
-<<<<<<< HEAD
-        if self.restarting:
-            if not is_overridden("restore", self, Loop):
-                warning_cache.warn(f"{self.__class__.__name__} Loop doesn't override the restore function.")
-            is_restore_finished = self.restore()
-            if is_restore_finished is None or is_restore_finished:
-                self.restarting = False
-        else:
-            self.reset()
-=======
         self.reset()
->>>>>>> c499c241
 
         self.on_run_start(*args, **kwargs)
 
@@ -232,17 +134,6 @@
         output = self.on_run_end()
         return output
 
-<<<<<<< HEAD
-    def restore(self) -> Optional[bool]:
-        """
-        Restore the internal state of the loop the beginning of run if restarting is ``True``.
-
-        Returns:
-            is_restore_finished: Whether the restoration actually finished.
-        """
-
-=======
->>>>>>> c499c241
     @abstractmethod
     def reset(self) -> None:
         """Resets the internal state of the loop at the beginning of each call to :attr:`run`."""
@@ -300,62 +191,34 @@
 
         return destination
 
-<<<<<<< HEAD
-    def get_progress_state_dict(
-        self, destination: Optional[OrderedDict] = None, prefix: Optional[str] = ''
-    ) -> OrderedDict:
-        if destination is None:
-            destination = OrderedDict()
-
-        for name, progress in self._progress.items():
-            destination[prefix + name] = progress.state_dict()
-
-        for name, loop in self._loops.items():
-            loop.get_progress_state_dict(destination, prefix + name + '.')
-        return destination
-
-    def _load_from_state_dict(self, state_dict, prefix, apply_restart):
-        # reload progress first as it might be used for ``load_state_dict``.
-        for name, progress in self._progress.items():
-            progress.load_state_dict(state_dict[prefix + name])
-            if apply_restart:
-
-                def restart(v: Tracker):
-                    v.reset_on_restart()
-
-                apply_to_collection(progress, Tracker, restart)
-
-        self.load_state_dict(state_dict[prefix + "state_dict"])
-=======
-    def _load_from_state_dict(
-        self, state_dict, prefix, strict, restart_progress, missing_keys, unexpected_keys, error_msgs
-    ):
+    def _load_from_state_dict(self, state_dict, prefix, restart_progress, missing_keys, unexpected_keys, error_msgs):
         for k, v in self.__dict__.items():
             if isinstance(v, BaseProgress):
                 v.load_state_dict(state_dict[prefix + k])
 
+                if restart_progress:
+
+                    def restart(v: Tracker):
+                        v.reset_on_restart()
+
+                    apply_to_collection(v, Tracker, restart)
+
         self.on_load_checkpoint(state_dict[prefix + "state_dict"])
 
     def load_state_dict(self, state_dict: Dict, restart_progress: bool = True, strict: bool = True):
         """
         This function is highly inspired from ``PyTorch nn.Module``.
         """
->>>>>>> c499c241
-
-    def _load_state_dict(self, state_dict: Dict, apply_restart: bool = True):
+        missing_keys = []
+        unexpected_keys = []
+        error_msgs = []
 
         state_dict = state_dict.copy()
 
         def load(loop, prefix=''):
-<<<<<<< HEAD
-            loop._load_from_state_dict(state_dict, prefix, apply_restart)
-=======
             if loop.restarting:
                 return
-            loop._load_from_state_dict(
-                state_dict, prefix, True, restart_progress, missing_keys, unexpected_keys, error_msgs
-            )
->>>>>>> c499c241
+            loop._load_from_state_dict(state_dict, prefix, restart_progress, missing_keys, unexpected_keys, error_msgs)
             loop.restarting = True
             for k, v in self.__dict__.items():
                 if isinstance(v, Loop):

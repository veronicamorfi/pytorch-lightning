# Copyright The PyTorch Lightning team.
#
# Licensed under the Apache License, Version 2.0 (the "License");
# you may not use this file except in compliance with the License.
# You may obtain a copy of the License at
#
#     http://www.apache.org/licenses/LICENSE-2.0
#
# Unless required by applicable law or agreed to in writing, software
# distributed under the License is distributed on an "AS IS" BASIS,
# WITHOUT WARRANTIES OR CONDITIONS OF ANY KIND, either express or implied.
# See the License for the specific language governing permissions and
# limitations under the License.
import io
import os
import re
import time
from multiprocessing.queues import SimpleQueue
from typing import Any, Callable, Dict, List, Optional, Union

import torch
import torch.multiprocessing as mp
from torch.nn import Module
from torch.utils.data import DataLoader

import pytorch_lightning as pl
from pytorch_lightning.overrides import LightningDistributedModule
from pytorch_lightning.plugins.io.checkpoint_plugin import CheckpointIO
from pytorch_lightning.plugins.io.xla_plugin import XLACheckpointIO
from pytorch_lightning.plugins.training_type.ddp_spawn import DDPSpawnPlugin
from pytorch_lightning.trainer.connectors.data_connector import DataConnector
from pytorch_lightning.trainer.states import TrainerFn
from pytorch_lightning.utilities import _TPU_AVAILABLE, find_shared_parameters, rank_zero_warn, set_shared_parameters
from pytorch_lightning.utilities.apply_func import move_data_to_device
from pytorch_lightning.utilities.data import has_len
from pytorch_lightning.utilities.distributed import rank_zero_only, ReduceOp
from pytorch_lightning.utilities.exceptions import MisconfigurationException
from pytorch_lightning.utilities.model_helpers import is_overridden
from pytorch_lightning.utilities.seed import reset_seed
from pytorch_lightning.utilities.types import _PATH, STEP_OUTPUT

if _TPU_AVAILABLE:
    import torch_xla.core.xla_env_vars as xenv
    import torch_xla.core.xla_model as xm
    import torch_xla.distributed.xla_multiprocessing as xmp
    from torch_xla.core.xla_model import rendezvous
    from torch_xla.distributed.parallel_loader import MpDeviceLoader
else:
    xm, xmp, MpDeviceLoader, rendezvous = [None] * 4


class TPUSpawnPlugin(DDPSpawnPlugin):
    """Plugin for training multiple TPU devices using the :func:`torch.multiprocessing.spawn` method."""

    def __init__(
        self,
        parallel_devices: Optional[List[int]] = None,
        checkpoint_io: Optional[CheckpointIO] = None,
        debug: bool = False,
        **_: Any
    ) -> None:
        checkpoint_io = checkpoint_io or XLACheckpointIO()
        super().__init__(parallel_devices=parallel_devices, checkpoint_io=checkpoint_io)
        self.debug = debug
        self.tpu_local_core_rank = 0
        self.tpu_global_core_rank = 0
        self.start_method = None

    @property
    def global_rank(self) -> int:
        return self.tpu_global_core_rank

    @property
    def local_rank(self) -> int:
        return self.tpu_local_core_rank

    @property
    def world_size(self) -> int:
        return xm.xrt_world_size()

    @property
    def root_device(self) -> torch.device:
        return xm.xla_device()

    @staticmethod
    def _validate_dataloader(dataloaders: Union[List[DataLoader], DataLoader]) -> None:
        if not isinstance(dataloaders, list):
            dataloaders = [dataloaders]

        for dataloader in dataloaders:
            if not has_len(dataloader):
                raise MisconfigurationException(
                    "TPUs do not currently support IterableDataset objects, the dataset must implement `__len__`."
                    " HINT: You can mock the length on your dataset to bypass this MisconfigurationException."
                )

    @staticmethod
    def _validate_patched_dataloaders(model: "pl.LightningModule") -> None:
        """Validate and fail fast if the dataloaders were passed directly to fit."""
        connector: DataConnector = model.trainer._data_connector
        sources = (
            connector._train_dataloader_source,
            connector._val_dataloader_source,
            connector._test_dataloader_source,
            connector._predict_dataloader_source,
        )
        for source in sources:
            if not source.is_module():
                TPUSpawnPlugin._validate_dataloader(source.instance)

    def connect(self, model: "pl.LightningModule") -> None:
        TPUSpawnPlugin._validate_patched_dataloaders(model)
        self.wrapped_model = xmp.MpModelWrapper(LightningDistributedModule(model))
        return super().connect(model)

    def pre_dispatch(self):
        if self.debug:
            os.environ["PT_XLA_DEBUG"] = str(1)

    def setup(self) -> None:
        self.create_mp_queue()

    def _setup_model(self, model: Module) -> Module:
        return model

    def create_mp_queue(self):
        self.start_method = "fork"
        smp = mp.get_context(self.start_method)
        self.mp_queue = smp.SimpleQueue()

    @property
    def distributed_sampler_kwargs(self) -> Dict[str, int]:
        return dict(num_replicas=xm.xrt_world_size(), rank=xm.get_ordinal())

    @property
    def is_distributed(self) -> bool:
        # HOST_WORLD_SIZE is None outside the xmp.spawn process
        return os.getenv(xenv.HOST_WORLD_SIZE, None) and self.world_size != 1

    def process_dataloader(self, dataloader: DataLoader) -> MpDeviceLoader:
        TPUSpawnPlugin._validate_dataloader(dataloader)
        dataloader = MpDeviceLoader(dataloader, self.root_device)
        # Mimic interface to torch.utils.data.DataLoader
        dataloader.dataset = dataloader._loader.dataset
        return dataloader

    def configure_ddp(self) -> None:
        pass

    def init_ddp_connection(self, global_rank: int, world_size: int) -> None:
        pass

    def set_world_ranks(self, process_idx: int = 0) -> None:
        pass

    def new_process(self, trainer: "pl.Trainer", mp_queue: SimpleQueue) -> None:
        self.mp_queue = mp_queue

        if self.tpu_global_core_rank != 0 and trainer.progress_bar_callback is not None:
            trainer.progress_bar_callback.disable()

        shared_params = find_shared_parameters(self.model)
        self.model_to_device()
        if is_overridden("on_post_move_to_device", self.lightning_module):
            self.model.module.on_post_move_to_device()
        else:
            set_shared_parameters(self.model.module, shared_params)

        trainer.accelerator.setup_optimizers(trainer)
        trainer.precision_plugin.connect(self._model, None, None)

        self.barrier("pre-run-stage")

        results = trainer.run_stage()

        self.__transfer_distrib_spawn_state_on_fit_end(trainer, results)

        # https://github.com/pytorch/xla/issues/1801#issuecomment-602799542
        self.barrier("end-process")

        # https://github.com/pytorch/xla/issues/2190#issuecomment-641665358
        if self.local_rank == 0:
            time.sleep(2)

        # ensure that spawned processes go through teardown before joining
        trainer._call_teardown_hook()

    def model_to_device(self) -> None:
        self.model = self.wrapped_model.to(self.root_device)

    def barrier(self, name: Optional[str] = None) -> None:
        if self.is_distributed:
            rendezvous(name)

    def __transfer_distrib_spawn_state_on_fit_end(self, trainer: "pl.Trainer", results: Any) -> None:
        checkpoint_callback = trainer.checkpoint_callback
        best_model_path = checkpoint_callback.best_model_path if checkpoint_callback else None

        # requires to compute the state_dict on all processes in case Metrics are present
        state_dict = self.lightning_module.state_dict()

        if self.mp_queue is not None:
            rank_zero_warn("cleaning up tpu spawn environment...")

            # save the last weights
            last_path = None
            if trainer.state.fn == TrainerFn.FITTING and best_model_path is not None and len(best_model_path) > 0:
                last_path = re.sub(".ckpt", ".tmp_end.ckpt", best_model_path)
                self.save(state_dict, last_path)

            if self.local_rank == 0:
                # todo, pass complete checkpoint as state dictionary
                self.mp_queue.put(best_model_path)
                self.mp_queue.put(last_path)
                self.mp_queue.put(results)
                self.lightning_module.add_to_queue(self.mp_queue)  # adds the `callback_metrics` to the queue

    def save(self, state_dict: Dict, path: _PATH) -> None:
        xm.save(state_dict, path)

    def broadcast(self, obj: object, src: int = 0) -> object:
        if not self.is_distributed:
            return obj
        buffer = io.BytesIO()
        torch.save(obj, buffer)
        data = bytearray(buffer.getbuffer())
        data_tensor = torch.tensor(data, device=self.root_device, dtype=torch.float)
        data = xm.all_gather(data_tensor)
        buffer = io.BytesIO(data.cpu().byte().numpy())
        obj = torch.load(buffer)
        return obj

    def reduce_boolean_decision(self, decision: bool) -> bool:
        decision = torch.tensor(int(decision), device=self.lightning_module.device)
        decision = self.reduce(decision, reduce_op="sum")
        decision = bool(decision == self.world_size)
        return decision

    def reduce(self, output, group: Optional[Any] = None, reduce_op: Optional[Union[ReduceOp, str]] = None):
        if not isinstance(output, torch.Tensor):
            output = torch.tensor(output, device=self.lightning_module.device)

        _invalid_reduce_op = isinstance(reduce_op, ReduceOp) and reduce_op != ReduceOp.SUM
        _invalid_reduce_op_str = isinstance(reduce_op, str) and reduce_op.lower() not in ("sum", "mean", "avg")
        if _invalid_reduce_op or _invalid_reduce_op_str:
            raise MisconfigurationException(
                "Currently, TPUSpawn TrainingTypePlugin only support `sum`, `mean`, `avg` reduce operation."
            )

        output = xm.mesh_reduce("reduce", output, sum)

        if isinstance(reduce_op, str) and reduce_op.lower() in ("avg", "mean"):
            output = output / self.world_size

        return output

    def _close_logger(self, trainer) -> None:
        if trainer.logger is not None:
            trainer.logger.finalize("success")

    def get_mp_spawn_kwargs(self, trainer: Optional["pl.Trainer"] = None) -> Dict[str, Any]:
        return {
            "nprocs": len(self.parallel_devices),
            "start_method": self.start_method,
        }

<<<<<<< HEAD
    def spawn(self, function: Callable, *args: Any, **kwargs: Any) -> Any:
        smp = mp.get_context(self.start_method or "fork")
        return_queue = smp.SimpleQueue()
        xmp.spawn(self._wrapped_function, args=(function, args, kwargs, return_queue), **self.get_mp_spawn_kwargs())
        return return_queue.get()

    def _wrapped_function(
        self, process_idx: int, function: Callable, args: Any, kwargs: Any, return_queue: SimpleQueue
    ) -> None:
        self._worker_setup(process_idx)
        result = function(*args, **kwargs)
        if self.local_rank == 0:
=======
    def spawn(self, function: Callable, *args: Any, return_result: bool = True, **kwargs: Any) -> Optional[Any]:
        context = mp.get_context(self.start_method or "fork")
        return_queue = context.SimpleQueue() if return_result else None
        xmp.spawn(self._wrapped_function, args=(function, args, kwargs, return_queue), **self.get_mp_spawn_kwargs())
        return return_queue.get() if return_result else None

    def _wrapped_function(
        self, process_idx: int, function: Callable, args: Any, kwargs: Any, return_queue: Optional[SimpleQueue]
    ) -> None:
        self._worker_setup(process_idx)
        result = function(*args, **kwargs)
        if return_queue is not None and self.local_rank == 0:
>>>>>>> 63015b5c
            return_queue.put(move_data_to_device(result, "cpu"))

        self.barrier("end-process")
        # https://github.com/pytorch/xla/issues/2190#issuecomment-641665358
        if self.local_rank == 0:
            time.sleep(2)

    def _worker_setup(self, process_idx: int):
        reset_seed()
        self.tpu_local_core_rank = xm.get_local_ordinal()
        self.tpu_global_core_rank = xm.get_ordinal()
        rank_zero_only.rank = self.global_rank

    def start_training(self, trainer: "pl.Trainer") -> None:
        # todo: precision pluging is call in accelerator setup and should be moved
        if "XLA_USE_BF16" in os.environ:
            del os.environ["XLA_USE_BF16"]
        self._close_logger(trainer)
        return super().start_training(trainer)

    def start_evaluating(self, trainer: "pl.Trainer") -> None:
        self._close_logger(trainer)
        return super().start_evaluating(trainer)

    def training_step(self, *args, **kwargs):
        return self.model(*args, **kwargs)

    def validation_step(self, *args, **kwargs):
        return self.model(*args, **kwargs)

    def test_step(self, *args, **kwargs):
        return self.model(*args, **kwargs)

    def predict_step(self, *args, **kwargs):
        return self.model(*args, **kwargs)

    def training_step_end(self, output: STEP_OUTPUT) -> STEP_OUTPUT:
        self._pod_progress_bar_force_stdout()
        return output

    def validation_step_end(self, output: STEP_OUTPUT) -> STEP_OUTPUT:
        self._pod_progress_bar_force_stdout()
        return output

    def test_step_end(self, output: STEP_OUTPUT) -> STEP_OUTPUT:
        self._pod_progress_bar_force_stdout()
        return output

    def _pod_progress_bar_force_stdout(self) -> None:
        # Why is it required? The way `pytorch_xla.distributed` streams logs
        # from different vms to the master worker doesn't work well with tqdm
        # Ref: https://github.com/pytorch/xla/blob/master/torch_xla/distributed/xla_dist.py#L140
        # The print statement seems to force tqdm to flush stdout.
        if self.tpu_global_core_rank == 0 and int(os.getenv(xenv.TPUVM_MODE, 0)) == 1:
            print()

    def save_checkpoint(self, checkpoint: Dict[str, Any], filepath: _PATH) -> None:
        """Save model/training states as a checkpoint file through state-dump and file-write.

        Args:
            checkpoint: dict containing model and trainer state
            filepath: write-target file's path
        """
        return self.checkpoint_io.save_checkpoint(checkpoint, filepath)

    def all_gather(self, tensor: torch.Tensor, group: Optional[Any] = None, sync_grads: bool = False) -> torch.Tensor:
        """
        Function to gather a tensor from several distributed processes
        Args:
            tensor: tensor of shape (batch, ...)
            group: not available with TPUs
            sync_grads: not available with TPUs
        Return:
            A tensor of shape (world_size, batch, ...)
        """
        if isinstance(tensor, torch.Tensor) and tensor.dim() == 0:
            tensor = tensor.unsqueeze(0)
        return xm.all_gather(tensor)

    def teardown(self) -> None:
        # TPU teardown
        os.environ.pop("PT_XLA_DEBUG", None)
        self.barrier("teardown")

    @property
    def should_rank_save_checkpoint(self) -> bool:
        return self.local_rank == 0

    @classmethod
    def register_plugins(cls, plugin_registry: Dict) -> None:
        plugin_registry.register("tpu_spawn_debug", cls, description="TPUSpawn Plugin with `debug` as True", debug=True)

    @property
    def checkpoint_io(self) -> CheckpointIO:
        return self._checkpoint_io

    @checkpoint_io.setter
    def checkpoint_io(self, plugin: CheckpointIO) -> None:
        raise MisconfigurationException("TPU Spawn Plugin currently does not support custom checkpoint plugins.")<|MERGE_RESOLUTION|>--- conflicted
+++ resolved
@@ -264,20 +264,6 @@
             "start_method": self.start_method,
         }
 
-<<<<<<< HEAD
-    def spawn(self, function: Callable, *args: Any, **kwargs: Any) -> Any:
-        smp = mp.get_context(self.start_method or "fork")
-        return_queue = smp.SimpleQueue()
-        xmp.spawn(self._wrapped_function, args=(function, args, kwargs, return_queue), **self.get_mp_spawn_kwargs())
-        return return_queue.get()
-
-    def _wrapped_function(
-        self, process_idx: int, function: Callable, args: Any, kwargs: Any, return_queue: SimpleQueue
-    ) -> None:
-        self._worker_setup(process_idx)
-        result = function(*args, **kwargs)
-        if self.local_rank == 0:
-=======
     def spawn(self, function: Callable, *args: Any, return_result: bool = True, **kwargs: Any) -> Optional[Any]:
         context = mp.get_context(self.start_method or "fork")
         return_queue = context.SimpleQueue() if return_result else None
@@ -290,7 +276,6 @@
         self._worker_setup(process_idx)
         result = function(*args, **kwargs)
         if return_queue is not None and self.local_rank == 0:
->>>>>>> 63015b5c
             return_queue.put(move_data_to_device(result, "cpu"))
 
         self.barrier("end-process")

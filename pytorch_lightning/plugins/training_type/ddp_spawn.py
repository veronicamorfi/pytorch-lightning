# Copyright The PyTorch Lightning team.
#
# Licensed under the Apache License, Version 2.0 (the "License");
# you may not use this file except in compliance with the License.
# You may obtain a copy of the License at
#
#     http://www.apache.org/licenses/LICENSE-2.0
#
# Unless required by applicable law or agreed to in writing, software
# distributed under the License is distributed on an "AS IS" BASIS,
# WITHOUT WARRANTIES OR CONDITIONS OF ANY KIND, either express or implied.
# See the License for the specific language governing permissions and
# limitations under the License.
import logging
import os
import re
from multiprocessing.queues import SimpleQueue
from typing import Any, Callable, Dict, List, Optional, Union

import numpy as np
import torch
import torch.distributed
import torch.multiprocessing as mp
from torch.nn import Module
from torch.nn.parallel.distributed import DistributedDataParallel

import pytorch_lightning as pl
from pytorch_lightning.overrides import LightningDistributedModule
from pytorch_lightning.overrides.distributed import prepare_for_backward
from pytorch_lightning.overrides.torch_distributed import broadcast_object_list
from pytorch_lightning.plugins.environments.cluster_environment import ClusterEnvironment
from pytorch_lightning.plugins.io.checkpoint_plugin import CheckpointIO
from pytorch_lightning.plugins.training_type.parallel import ParallelPlugin
from pytorch_lightning.trainer.states import TrainerFn
from pytorch_lightning.utilities import (
    _TORCH_GREATER_EQUAL_1_7,
    _TORCH_GREATER_EQUAL_1_8,
    rank_zero_deprecation,
    rank_zero_warn,
)
from pytorch_lightning.utilities.apply_func import apply_to_collection, move_data_to_device
from pytorch_lightning.utilities.cloud_io import atomic_save
from pytorch_lightning.utilities.cloud_io import load as pl_load
from pytorch_lightning.utilities.distributed import distributed_available
from pytorch_lightning.utilities.distributed import group as _group
from pytorch_lightning.utilities.distributed import init_ddp_connection, rank_zero_only, ReduceOp, sync_ddp_if_available
from pytorch_lightning.utilities.model_helpers import is_overridden
from pytorch_lightning.utilities.seed import reset_seed
from pytorch_lightning.utilities.types import STEP_OUTPUT

if _TORCH_GREATER_EQUAL_1_8:
    from pytorch_lightning.utilities.distributed import register_ddp_comm_hook

log = logging.getLogger(__name__)


class DDPSpawnPlugin(ParallelPlugin):
    """Spawns processes using the :func:`torch.multiprocessing.spawn` method and joins processes after training
    finishes."""

    distributed_backend = "ddp_spawn"

    def __init__(
        self,
        parallel_devices: Optional[List[torch.device]] = None,
        num_nodes: Optional[int] = None,
        cluster_environment: Optional[ClusterEnvironment] = None,
        checkpoint_io: Optional[CheckpointIO] = None,
        sync_batchnorm: Optional[bool] = None,
        ddp_comm_state: Optional[object] = None,
        ddp_comm_hook: Optional[callable] = None,
        ddp_comm_wrapper: Optional[callable] = None,
        **kwargs: Any,
    ):
        super().__init__(
            parallel_devices=parallel_devices,
            cluster_environment=cluster_environment,
            checkpoint_io=checkpoint_io,
        )
        if num_nodes is not None:
            rank_zero_deprecation(
                "Argument `num_nodes` in `DDPSpawnPlugin` is deprecated in v1.4, and will be removed in v1.6. "
                "Notice that it will be overriden by the trainer setting."
            )
        self._num_nodes = num_nodes or 1
        if sync_batchnorm is not None:
            rank_zero_deprecation(
                "Argument `sync_batchnorm` in `DDPSpawnPlugin` is deprecated in v1.4, and will be removed in v1.6. "
                "Notice that it will be overriden by the trainer setting."
            )
        self._sync_batchnorm = sync_batchnorm or False
        self._ddp_kwargs = kwargs
        self.num_processes = len(parallel_devices) if parallel_devices is not None else 0
        self.mp_queue = None
        self._ddp_comm_state = ddp_comm_state
        self._ddp_comm_hook = ddp_comm_hook
        self._ddp_comm_wrapper = ddp_comm_wrapper
        self._local_rank = 0
        self.set_world_ranks()

    @property
    def num_nodes(self) -> int:
        return self._num_nodes

    @num_nodes.setter
    def num_nodes(self, num_nodes: int) -> None:
        # note that world ranks is related to num_nodes, when resetting it, need to reset world ranks
        self._num_nodes = num_nodes
        self.set_world_ranks()

    @property
    def sync_batchnorm(self) -> bool:
        return self._sync_batchnorm

    @sync_batchnorm.setter
    def sync_batchnorm(self, sync_batchnorm: bool) -> None:
        self._sync_batchnorm = sync_batchnorm

    @property
    def local_rank(self) -> int:
        return self._local_rank

    def __getstate__(self):
        """Makes this plugin pickleable without destroying the queue in the current process."""
        state = self.__dict__.copy()
        state["mp_queue"] = None
        return state

    def __setstate__(self, state):
        self.__dict__ = state

    @property
    def root_device(self):
        return self.parallel_devices[self.local_rank]

    @property
    def distributed_sampler_kwargs(self):
        distributed_sampler_kwargs = dict(num_replicas=(self.num_nodes * self.num_processes), rank=self.global_rank)
        return distributed_sampler_kwargs

    @property
    def _is_single_process_single_device(self):
        return True

    def setup(self) -> None:
        os.environ["MASTER_PORT"] = str(self.cluster_environment.master_port())
        # pass in a state q
        smp = mp.get_context("spawn")
        self.mp_queue = smp.SimpleQueue()

    def _setup_model(self, model: Module) -> DistributedDataParallel:
        """Wraps the model into a :class:`~torch.nn.parallel.distributed.DistributedDataParallel` module."""
        return DistributedDataParallel(module=model, device_ids=self.determine_ddp_device_ids(), **self._ddp_kwargs)

    def set_world_ranks(self, process_idx: int = 0) -> None:
        self._local_rank = process_idx
        if self.cluster_environment is None:
            return
        self.cluster_environment.set_global_rank(self.node_rank * self.num_processes + self.local_rank)
        self.cluster_environment.set_world_size(self.num_nodes * self.num_processes)
        rank_zero_only.rank = self.cluster_environment.global_rank()

    def get_mp_spawn_kwargs(self, trainer: Optional["pl.Trainer"] = None) -> Dict[str, Any]:
        return {"nprocs": self.num_processes}

    def start_training(self, trainer: "pl.Trainer") -> None:
        self.spawn(self.new_process, trainer, self.mp_queue, return_result=False)
        # reset optimizers, since main process is never used for training and thus does not have a valid optim state
        trainer.optimizers = []

    def start_evaluating(self, trainer: "pl.Trainer") -> None:
        self.spawn(self.new_process, trainer, self.mp_queue, return_result=False)

    def start_predicting(self, trainer: "pl.Trainer") -> None:
        self.spawn(self.new_process, trainer, self.mp_queue, return_result=False)

<<<<<<< HEAD
    def spawn(self, function: Callable, *args: Any, **kwargs: Any) -> Any:
=======
    def spawn(self, function: Callable, *args: Any, return_result: bool = True, **kwargs: Any) -> Optional[Any]:
>>>>>>> 63015b5c
        """Spawn processes that run the given function.

        Args:
            function: The function to spawn processes from.
            *args: Optional positional arguments that will be passed to the function in addition to the process index.
                These arguments must be pickleable.
            return_result: If ``True``, copies the output of the function from process 0 to the main process and
                returns it.
            **kwargs: Optional named arguments that will be passed to the function in addition to the process index.
                These arguments must be pickleable.

        Return:
            The output of the function of process 0.
        """
        os.environ["MASTER_PORT"] = str(self.cluster_environment.master_port())
<<<<<<< HEAD
        smp = mp.get_context("spawn")
        return_queue = smp.SimpleQueue()
        mp.spawn(self._wrapped_function, args=(function, args, kwargs, return_queue), nprocs=self.num_processes)
        return return_queue.get()

    def _wrapped_function(
        self, process_idx: int, function: Callable, args: Any, kwargs: Any, return_queue: SimpleQueue
    ) -> None:
        self._worker_setup(process_idx)
        result = function(*args, **kwargs)
        if self.local_rank == 0:
=======
        context = mp.get_context("spawn")
        return_queue = context.SimpleQueue() if return_result else None
        mp.spawn(self._wrapped_function, args=(function, args, kwargs, return_queue), nprocs=self.num_processes)
        return return_queue.get() if return_result else None

    def _wrapped_function(
        self, process_idx: int, function: Callable, args: Any, kwargs: Any, return_queue: Optional[SimpleQueue]
    ) -> None:
        self._worker_setup(process_idx)
        result = function(*args, **kwargs)
        if return_queue is not None and self.local_rank == 0:
>>>>>>> 63015b5c
            return_queue.put(move_data_to_device(result, "cpu"))

    def _worker_setup(self, process_idx: int):
        reset_seed()
        self.set_world_ranks(process_idx)
        rank_zero_only.rank = self.global_rank
        init_ddp_connection(self.cluster_environment, self.torch_distributed_backend, self.global_rank, self.world_size)

    def new_process(self, trainer: "pl.Trainer", mp_queue: SimpleQueue) -> None:
        self.mp_queue = mp_queue

        # move the model to the correct device
        self.model_to_device()

        if self.sync_batchnorm:
            self.model = self.configure_sync_batchnorm(self.model)

        # skip wrapping the model if we are not fitting as no gradients need to be exchanged
        trainer_fn = self.lightning_module.trainer.state.fn
        if trainer_fn == TrainerFn.FITTING:
            self.configure_ddp()

        self.barrier()

        results = trainer.run_stage()

        # persist info in ddp_spawn
        self.__transfer_distrib_spawn_state_on_fit_end(trainer, results)

        # ensure that spawned processes go through teardown before joining
        trainer._call_teardown_hook()

    def post_dispatch(self, trainer: "pl.Trainer"):
        # restore main state with best weights
        best_path = self.mp_queue.get()
        last_path = self.mp_queue.get()
        self._results = self.mp_queue.get()
        # get the `callback_metrics` and set it to the trainer
        # only in case the user does not override it.
        # TODO: Remove the if in v1.7
        if is_overridden("get_from_queue", self.lightning_module):
            self.lightning_module.get_from_queue(self.mp_queue)
        else:
            self.get_from_queue(trainer, self.mp_queue)

        # recover the weights of the processes trained in the children
        self.__recover_child_process_weights(best_path, last_path)

    def pre_configure_ddp(self):
        # if unset, default `find_unused_parameters` `True`
        # Many models require setting this parameter to True, as there are corner cases
        # when not all parameter backward hooks are fired by the autograd engine even if require_grad is set to True.
        # This flag does come with a performance hit, so it is suggested to disable in cases where it is possible.
        self._ddp_kwargs["find_unused_parameters"] = self._ddp_kwargs.get("find_unused_parameters", True)
        # todo: PyTorch 1.7.0 DDP introduces `self.reducer._rebuild_buckets()` breaking manual_optimization
        if (
            _TORCH_GREATER_EQUAL_1_7
            and not self.lightning_module.automatic_optimization
            and not self._ddp_kwargs.get("find_unused_parameters", False)
        ):
            rank_zero_warn(
                "From PyTorch 1.7.0, Lightning ``manual_optimization`` needs to set ``find_unused_parameters=True`` "
                "to properly work with DDP."
            )
            self._ddp_kwargs["find_unused_parameters"] = True

    def _register_ddp_hooks(self) -> None:
        # currently, DDP communication hooks only work with NCCL backend and SPSD (single process single device) mode
        # https://github.com/pytorch/pytorch/blob/v1.8.0/torch/nn/parallel/distributed.py#L1080-L1084
        if _TORCH_GREATER_EQUAL_1_8 and self.on_gpu and self._is_single_process_single_device:
            register_ddp_comm_hook(
                model=self._model,
                ddp_comm_state=self._ddp_comm_state,
                ddp_comm_hook=self._ddp_comm_hook,
                ddp_comm_wrapper=self._ddp_comm_wrapper,
            )

    def configure_ddp(self) -> None:
        self.pre_configure_ddp()
        self._model = self._setup_model(LightningDistributedModule(self.model))
        self._register_ddp_hooks()

    def determine_ddp_device_ids(self):
        if self.root_device.type == "cpu":
            return None
        return [self.root_device.index]

    def __transfer_distrib_spawn_state_on_fit_end(self, trainer: "pl.Trainer", results: Any) -> None:
        checkpoint_callback = trainer.checkpoint_callback
        best_model_path = checkpoint_callback.best_model_path if checkpoint_callback else None

        # requires to compute the state_dict on all processes in case Metrics are present
        state_dict = self.lightning_module.state_dict()

        if self.global_rank == 0 and self.mp_queue is not None:
            rank_zero_warn("cleaning up ddp environment...")

            # save the last weights
            last_path = None
            if trainer.state.fn == TrainerFn.FITTING and best_model_path is not None and len(best_model_path) > 0:
                last_path = re.sub(".ckpt", ".tmp_end.ckpt", best_model_path)
                atomic_save(state_dict, last_path)

            # todo, pass complete checkpoint as state dictionary
            self.mp_queue.put(best_model_path)
            self.mp_queue.put(last_path)
            self.mp_queue.put(results)
            # adds the `callback_metrics` to the queue
            # TODO: Remove the if in v1.7
            if is_overridden("add_to_queue", self.lightning_module):
                self.lightning_module.add_to_queue(self.mp_queue)
            else:
                self.add_to_queue(trainer, self.mp_queue)

    def __recover_child_process_weights(self, best_path, last_path):
        # transfer back the best path to the trainer
        if self.lightning_module.trainer.checkpoint_callback:
            self.lightning_module.trainer.checkpoint_callback.best_model_path = best_path
        # todo, pass also best score

        # load last weights
        if last_path is not None and self.lightning_module.trainer.state.fn == TrainerFn.FITTING:
            ckpt = pl_load(last_path, map_location=lambda storage, loc: storage)
            self.lightning_module.load_state_dict(ckpt)

    def barrier(self, *args, **kwargs) -> None:
        if not distributed_available():
            return
        if _TORCH_GREATER_EQUAL_1_8 and torch.distributed.get_backend() == "nccl":
            torch.distributed.barrier(device_ids=self.determine_ddp_device_ids())
        else:
            torch.distributed.barrier()

    def broadcast(self, obj: object, src: int = 0) -> object:
        if not distributed_available():
            return obj
        obj = [obj]
        if self.global_rank != src:
            obj = [None]
        broadcast_object_list(obj, src, group=_group.WORLD)
        return obj[0]

    def model_to_device(self):
        if self.root_device.type == "cuda":
            # set the device on the spawned subprocesses
            torch.cuda.set_device(self.root_device)
        self.model.to(self.root_device)

    def pre_backward(self, closure_loss: torch.Tensor) -> None:
        """Run before precision plugin executes backward."""
        if not self.lightning_module.automatic_optimization:
            prepare_for_backward(self.model, closure_loss)

    def reduce(self, tensor, group: Optional[Any] = None, reduce_op: Union[ReduceOp, str] = "mean") -> torch.Tensor:
        """Reduces a tensor from several distributed processes to one aggregated tensor.

        Args:
            tensor: the tensor to sync and reduce
            group: the process group to gather results from. Defaults to all processes (world)
            reduce_op: the reduction operation. Defaults to 'mean'/'avg'.
                Can also be a string 'sum' to calculate the sum during reduction.

        Return:
            reduced value, except when the input was not a tensor the output remains is unchanged
        """
        if isinstance(tensor, torch.Tensor):
            tensor = sync_ddp_if_available(tensor, group, reduce_op=reduce_op)
        return tensor

    def training_step(self, *args, **kwargs) -> Optional[Any]:
        return self.model(*args, **kwargs)

    def validation_step(self, *args, **kwargs) -> Optional[STEP_OUTPUT]:
        if isinstance(self.model, DistributedDataParallel):
            # used when calling `trainer.fit`
            return self.model(*args, **kwargs)
        else:
            # used when calling `trainer.validate`
            return self.lightning_module.validation_step(*args, **kwargs)

    def test_step(self, *args, **kwargs) -> Optional[STEP_OUTPUT]:
        return self.lightning_module.test_step(*args, **kwargs)

    def predict_step(self, *args, **kwargs) -> Any:
        return self.lightning_module.predict_step(*args, **kwargs)

    def post_training_step(self):
        if not self.lightning_module.automatic_optimization:
            self.model.require_backward_grad_sync = True

    def add_to_queue(self, trainer: "pl.Trainer", queue: torch.multiprocessing.SimpleQueue) -> None:
        """Appends the :attr:`trainer.callback_metrics` dictionary to the given queue. To avoid issues with memory
        sharing, we cast the data to numpy.

        Args:
            queue: the instance of the queue to append the data.
        """
        callback_metrics: dict = apply_to_collection(
            trainer.callback_metrics, torch.Tensor, lambda x: x.cpu().numpy()
        )  # send as numpy to avoid issues with memory sharing
        queue.put(callback_metrics)

    def get_from_queue(self, trainer: "pl.Trainer", queue: torch.multiprocessing.SimpleQueue) -> None:
        """Retrieve the :attr:`trainer.callback_metrics` dictionary from the given queue. To preserve consistency,
        we cast back the data to ``torch.Tensor``.

        Args:
            queue: the instance of the queue from where to get the data.
        """
        # NOTE: `add_to_queue` needs to be called before
        callback_metrics: dict = queue.get()
        trainer.callback_metrics.update(apply_to_collection(callback_metrics, np.ndarray, lambda x: torch.tensor(x)))

    @classmethod
    def register_plugins(cls, plugin_registry: Dict) -> None:
        plugin_registry.register(
            "ddp_spawn_find_unused_parameters_false",
            cls,
            description="DDPSpawn Plugin with `find_unused_parameters` as False",
            find_unused_parameters=False,
        )

    def teardown(self) -> None:
        if isinstance(self.model, DistributedDataParallel):
            self.model = self.lightning_module

        if self.on_gpu:
            # GPU teardown
            self.lightning_module.cpu()
            # clean up memory
            torch.cuda.empty_cache()<|MERGE_RESOLUTION|>--- conflicted
+++ resolved
@@ -174,11 +174,7 @@
     def start_predicting(self, trainer: "pl.Trainer") -> None:
         self.spawn(self.new_process, trainer, self.mp_queue, return_result=False)
 
-<<<<<<< HEAD
-    def spawn(self, function: Callable, *args: Any, **kwargs: Any) -> Any:
-=======
     def spawn(self, function: Callable, *args: Any, return_result: bool = True, **kwargs: Any) -> Optional[Any]:
->>>>>>> 63015b5c
         """Spawn processes that run the given function.
 
         Args:
@@ -194,19 +190,6 @@
             The output of the function of process 0.
         """
         os.environ["MASTER_PORT"] = str(self.cluster_environment.master_port())
-<<<<<<< HEAD
-        smp = mp.get_context("spawn")
-        return_queue = smp.SimpleQueue()
-        mp.spawn(self._wrapped_function, args=(function, args, kwargs, return_queue), nprocs=self.num_processes)
-        return return_queue.get()
-
-    def _wrapped_function(
-        self, process_idx: int, function: Callable, args: Any, kwargs: Any, return_queue: SimpleQueue
-    ) -> None:
-        self._worker_setup(process_idx)
-        result = function(*args, **kwargs)
-        if self.local_rank == 0:
-=======
         context = mp.get_context("spawn")
         return_queue = context.SimpleQueue() if return_result else None
         mp.spawn(self._wrapped_function, args=(function, args, kwargs, return_queue), nprocs=self.num_processes)
@@ -218,7 +201,6 @@
         self._worker_setup(process_idx)
         result = function(*args, **kwargs)
         if return_queue is not None and self.local_rank == 0:
->>>>>>> 63015b5c
             return_queue.put(move_data_to_device(result, "cpu"))
 
     def _worker_setup(self, process_idx: int):

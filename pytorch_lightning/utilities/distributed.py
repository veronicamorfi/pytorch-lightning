# Copyright The PyTorch Lightning team.
#
# Licensed under the Apache License, Version 2.0 (the "License");
# you may not use this file except in compliance with the License.
# You may obtain a copy of the License at
#
#     http://www.apache.org/licenses/LICENSE-2.0
#
# Unless required by applicable law or agreed to in writing, software
# distributed under the License is distributed on an "AS IS" BASIS,
# WITHOUT WARRANTIES OR CONDITIONS OF ANY KIND, either express or implied.
# See the License for the specific language governing permissions and
# limitations under the License.
import inspect
import logging
import os
from functools import wraps
from platform import python_version
from typing import Any, Callable, List, Optional, Tuple, Union

import torch
<<<<<<< HEAD
from torch.utils.data import DataLoader, Sampler, BatchSampler

from pytorch_lightning.utilities.exceptions import MisconfigurationException
=======
from torch.nn.parallel.distributed import DistributedDataParallel
>>>>>>> f14a47a0

import pytorch_lightning as pl
from pytorch_lightning.utilities.imports import _TORCH_GREATER_EQUAL_1_8, _TORCH_GREATER_EQUAL_1_9, _TPU_AVAILABLE

if _TPU_AVAILABLE:
    import torch_xla.core.xla_model as xm

if torch.distributed.is_available():
    from torch.distributed import group, ReduceOp

else:

    class ReduceOp:  # type: ignore # (see https://github.com/python/mypy/issues/1153)
        SUM = None

    class group:  # type: ignore
        WORLD = None


log = logging.getLogger(__name__)


def rank_zero_only(fn: Callable) -> Callable:
    @wraps(fn)
    def wrapped_fn(*args: Any, **kwargs: Any) -> Optional[Any]:
        if rank_zero_only.rank == 0:
            return fn(*args, **kwargs)
        return None

    return wrapped_fn


# TODO: this should be part of the cluster environment
def _get_rank() -> int:
    rank_keys = ("RANK", "SLURM_PROCID", "LOCAL_RANK")
    for key in rank_keys:
        rank = os.environ.get(key)
        if rank is not None:
            return int(rank)
    return 0


# add the attribute to the function but don't overwrite in case Trainer has already set it
rank_zero_only.rank = getattr(rank_zero_only, "rank", _get_rank())


def rank_zero_warn(*args: Any, stacklevel: int = 5, **kwargs: Any) -> None:
    from pytorch_lightning.utilities.warnings import rank_zero_deprecation, rank_zero_warn

    rank_zero_deprecation(
        "`pytorch_lightning.utilities.distributed.rank_zero_warn` has been moved to"
        " `pytorch_lightning.utilities.rank_zero_warn` in v1.3.7 and will be removed in v1.6"
    )
    return rank_zero_warn(*args, stacklevel=stacklevel, **kwargs)


def rank_zero_deprecation(*args: Any, stacklevel: int = 5, **kwargs: Any) -> None:
    from pytorch_lightning.utilities.warnings import rank_zero_deprecation

    rank_zero_deprecation(
        "`pytorch_lightning.utilities.distributed.rank_zero_deprecation` has been moved to"
        " `pytorch_lightning.utilities.rank_zero_deprecation` in v1.3.7 and will be removed in v1.6"
    )
    return rank_zero_deprecation(*args, stacklevel=stacklevel, **kwargs)


def _info(*args: Any, stacklevel: int = 2, **kwargs: Any) -> None:
    if python_version() >= "3.8.0":
        kwargs["stacklevel"] = stacklevel
    log.info(*args, **kwargs)


def _debug(*args: Any, stacklevel: int = 2, **kwargs: Any) -> None:
    if python_version() >= "3.8.0":
        kwargs["stacklevel"] = stacklevel
    log.debug(*args, **kwargs)


@rank_zero_only
def rank_zero_debug(*args: Any, stacklevel: int = 4, **kwargs: Any) -> None:
    _debug(*args, stacklevel=stacklevel, **kwargs)


@rank_zero_only
def rank_zero_info(*args: Any, stacklevel: int = 4, **kwargs: Any) -> None:
    _info(*args, stacklevel=stacklevel, **kwargs)


def gather_all_tensors(result: torch.Tensor, group: Optional[Any] = None) -> List[torch.Tensor]:
    """Function to gather all tensors from several ddp processes onto a list that is broadcasted to all processes.

    Args:
        result: the value to sync
        group: the process group to gather results from. Defaults to all processes (world)

    Return:
        gathered_result: list with size equal to the process group where
            gathered_result[i] corresponds to result tensor from process i
    """
    if group is None:
        group = torch.distributed.group.WORLD

    # convert tensors to contiguous format
    result = result.contiguous()

    world_size = torch.distributed.get_world_size(group)

    gathered_result = [torch.zeros_like(result) for _ in range(world_size)]

    # sync and broadcast all
    torch.distributed.barrier(group=group)
    torch.distributed.all_gather(gathered_result, result, group)

    return gathered_result


def distributed_available() -> bool:
    return torch.distributed.is_available() and torch.distributed.is_initialized() or tpu_distributed()


def sync_ddp_if_available(
    result: torch.Tensor, group: Optional[Any] = None, reduce_op: Optional[Union[ReduceOp, str]] = None
) -> torch.Tensor:
    """
    Function to reduce a tensor across worker processes during distributed training
    Args:
        result: the value to sync and reduce (typically tensor or number)
        group: the process group to gather results from. Defaults to all processes (world)
        reduce_op: the reduction operation. Defaults to sum.
            Can also be a string of 'avg', 'mean' to calculate the mean during reduction.

    Return:
        reduced value
    """
    if distributed_available():
        return sync_ddp(result, group=group, reduce_op=reduce_op)
    return result


def sync_ddp(
    result: torch.Tensor, group: Optional[Any] = None, reduce_op: Optional[Union[ReduceOp, str]] = None
) -> torch.Tensor:
    """Function to reduce the tensors from several ddp processes to one master process.

    Args:
        result: the value to sync and reduce (typically tensor or number)
        group: the process group to gather results from. Defaults to all processes (world)
        reduce_op: the reduction operation. Defaults to sum.
            Can also be a string of 'avg', 'mean' to calculate the mean during reduction.

    Return:
        reduced value
    """
    divide_by_world_size = False

    if group is None:
        group = torch.distributed.group.WORLD

    if isinstance(reduce_op, str):
        if reduce_op.lower() in ("avg", "mean"):
            op = ReduceOp.SUM
            divide_by_world_size = True
        else:
            op = getattr(ReduceOp, reduce_op.upper())
    else:
        op = reduce_op

    # sync all processes before reduction
    torch.distributed.barrier(group=group)
    torch.distributed.all_reduce(result, op=op, group=group, async_op=False)

    if divide_by_world_size:
        result = result / torch.distributed.get_world_size(group)

    return result


class AllGatherGrad(torch.autograd.Function):
    @staticmethod
    def forward(
        ctx: Any,
        tensor: torch.Tensor,
        group: Optional["torch.distributed.ProcessGroup"] = group.WORLD,
    ) -> torch.Tensor:
        ctx.group = group

        gathered_tensor = [torch.zeros_like(tensor) for _ in range(torch.distributed.get_world_size())]

        torch.distributed.all_gather(gathered_tensor, tensor, group=group)
        gathered_tensor = torch.stack(gathered_tensor, dim=0)

        return gathered_tensor

    @staticmethod
    def backward(ctx: Any, *grad_output: torch.Tensor) -> Tuple[torch.Tensor, None]:
        grad_output = torch.cat(grad_output)

        torch.distributed.all_reduce(grad_output, op=torch.distributed.ReduceOp.SUM, async_op=False, group=ctx.group)

        return grad_output[torch.distributed.get_rank()], None


def all_gather_ddp_if_available(
    tensor: torch.Tensor, group: Optional["torch.distributed.ProcessGroup"] = None, sync_grads: bool = False
) -> torch.Tensor:
    """Function to gather a tensor from several distributed processes.

    Args:
        tensor: tensor of shape (batch, ...)
        group: the process group to gather results from. Defaults to all processes (world)
        sync_grads: flag that allows users to synchronize gradients for all_gather op

    Return:
        A tensor of shape (world_size, batch, ...)
    """
    group = group if group is not None else torch.distributed.group.WORLD
    if distributed_available():
        if sync_grads:
            return AllGatherGrad.apply(tensor, group)
        with torch.no_grad():
            return AllGatherGrad.apply(tensor, group)
    return tensor


def register_ddp_comm_hook(
    model: DistributedDataParallel,
    ddp_comm_state: Optional[object] = None,
    ddp_comm_hook: Optional[Callable] = None,
    ddp_comm_wrapper: Optional[Callable] = None,
) -> None:
    """Function to register communication hook for DDP model https://pytorch.org/docs/master/ddp_comm_hooks.html.

    Args:
        model:
            DDP model
        ddp_comm_state:
            state is passed to the hook and can be used to maintain
            and update any state information that users would like to
            maintain as part of the training process. Examples: error
            feedback in gradient compression, peers to communicate with
            next in GossipGrad etc.
        ddp_comm_hook:
            hook(state: object, bucket: dist._GradBucket) -> torch.futures.Future

            This callable function is called once the bucket is ready. The
            hook can perform whatever processing is needed and return
            a Future indicating completion of any async work (ex: allreduce).
            If the hook doesn't perform any communication, it can also
            just return a completed Future. The Future should hold the
            new value of grad bucket's tensors. Once a bucket is ready,
            c10d reducer would call this hook and use the tensors returned
            by the Future and copy grads to individual parameters.
        ddp_comm_wrapper:
            communication hook wraper to support a communication hook such
            as FP16 compression as wrapper, which could be combined with
            ddp_comm_hook

    .. warning ::
        DDP communication hook needs pytorch version at least 1.8.0

    .. warning ::
        DDP communication wrapper needs pytorch version at least 1.9.0
        Post-localSGD hook needs pytorch version at least 1.9.0

    Example:

        from torch.distributed.algorithms.ddp_comm_hooks import (
            default_hooks as default,
            powerSGD_hook as powerSGD,
            post_localSGD_hook as post_localSGD,
        )

        # fp16_compress_hook for compress gradients
        register_ddp_comm_hook(
            model=ddp_model,
            ddp_comm_hook=default.fp16_compress_hook,
        )

        # powerSGD_hook
        register_ddp_comm_hook(
            model=ddp_model,
            ddp_comm_state=powerSGD.PowerSGDState(
                process_group=None,
                matrix_approximation_rank=1,
                start_powerSGD_iter=5000,
            ),
            ddp_comm_hook=powerSGD.powerSGD_hook,
        )

        # post_localSGD_hook
        subgroup, _ = torch.distributed.new_subgroups()
        register_comm_hook(
            model=ddp_model,
            state=post_localSGD.PostLocalSGDState(
                process_group=None,
                subgroup=subgroup,
                start_localSGD_iter=1_000,
            ),
            ddp_comm_hook=post_localSGD.post_localSGD_hook,
        )

        # fp16_compress_wrapper combined with other communication hook
        register_ddp_comm_hook(
            model=ddp_model,
            ddp_comm_state=powerSGD.PowerSGDState(
                process_group=None,
                matrix_approximation_rank=1,
                start_powerSGD_iter=5000,
            ),
            ddp_comm_hook=powerSGD.powerSGD_hook,
            ddp_comm_wrapper=default.fp16_compress_wrapper,
        )
    """
    from pytorch_lightning.utilities import rank_zero_warn

    if not _TORCH_GREATER_EQUAL_1_8:
        rank_zero_warn("Not registering DDP comm hook. To use communication hooks, please use pytorch>=1.8.0.")
        return
    if ddp_comm_hook is None:
        return
    # inform mypy that ddp_comm_hook is callable
    ddp_comm_hook: Callable = ddp_comm_hook

    if ddp_comm_wrapper is not None:
        if not _TORCH_GREATER_EQUAL_1_9:
            rank_zero_warn("Not applying DDP comm wrapper. To use communication wrapper, please use pytorch>=1.9.0.")
        else:
<<<<<<< HEAD
            with torch.no_grad():
                return AllGatherGrad.apply(tensor, group)
    return tensor


def replace_sampler(dataloader: DataLoader, sampler: Sampler):
    skip_keys = ('sampler', 'batch_sampler', 'dataset_kind')
    skip_signature_keys = ('args', 'kwargs', 'self')

    attrs = {k: v for k, v in vars(dataloader).items() if not k.startswith("_")}

    params = set(inspect.signature(dataloader.__init__).parameters)
    contains_dataset = True

    if type(dataloader) is not DataLoader:
        contains_dataset = "dataset" in params
        params.update(inspect.signature(DataLoader.__init__).parameters)

    dl_args = {name: attrs[name] for name in params if name in attrs and name not in skip_keys}
    dl_args = _resolve_batch_sampler(dl_args, dataloader, sampler)

    multiprocessing_context = dataloader.multiprocessing_context
    dl_args['multiprocessing_context'] = multiprocessing_context

    missing_kwargs = params.difference(skip_signature_keys).difference(dl_args)
    if missing_kwargs:
        """
        Example:
        class CustomDataLoader(DataLoader):
            def __init__(self, num_features, dataset, *args, **kwargs):
                self.num_features = num_features
                super().__init__(dataset, *args, **kwargs)
        """
        dataloader_cls_name = dataloader.__class__.__name__
        raise MisconfigurationException(
            f"Trying to inject DistributedSampler within {dataloader_cls_name} class."
            "This would fail as your DataLoader doesn't expose all its __init__ parameters as attributes. "
            f"Missing attributes are {missing_kwargs}. "
            f"HINT: If you wrote the {dataloader_cls_name} class, add the `__init__` arguments as attributes or ",
            "manually add DistributedSampler as "
            f"{dataloader_cls_name}(dataset, ..., sampler=DistributedSampler(dataset, ...)).",
        )

    if not contains_dataset:
        dl_args.pop('dataset')

    dataloader = type(dataloader)(**dl_args)
    dataloader.multiprocessing_context = multiprocessing_context
    return dataloader


def _resolve_batch_sampler(dl_args, dataloader, sampler):
    batch_sampler = getattr(dataloader, "batch_sampler")
    if batch_sampler is not None and type(batch_sampler) is not BatchSampler:
        batch_sampler = type(batch_sampler)(
            sampler,
            batch_size=batch_sampler.batch_size,
            drop_last=batch_sampler.drop_last,
        )
        dl_args['batch_sampler'] = batch_sampler
        dl_args['batch_size'] = 1
        dl_args['shuffle'] = False
        dl_args['sampler'] = None
        dl_args['drop_last'] = False
    else:
        dl_args['sampler'] = sampler
        dl_args['shuffle'] = False
        dl_args['batch_sampler'] = None
    return dl_args
=======
            rank_zero_info(
                f"DDP comm wrapper is provided, apply {ddp_comm_wrapper.__qualname__}({ddp_comm_hook.__qualname__})."
            )
            ddp_comm_hook = ddp_comm_wrapper(ddp_comm_hook)

    rank_zero_debug(f"Registering DDP comm hook: {ddp_comm_hook.__qualname__}.")
    model.register_comm_hook(state=ddp_comm_state, hook=ddp_comm_hook)


def tpu_distributed() -> bool:
    return _TPU_AVAILABLE and xm.xrt_world_size() > 1


def init_ddp_connection(
    cluster_environment: "pl.plugins.environments.ClusterEnvironment",
    torch_distributed_backend: str,
    global_rank: Optional[int] = None,
    world_size: Optional[int] = None,
    **kwargs: Any,
) -> None:
    """Utility function to initialize DDP connection by setting env variables and initiliazing the distributed
    process group.

    Args:
        cluster_environment: ``ClusterEnvironment`` instance
        torch_distributed_backend: backend to use (includes `nccl` and `gloo`)
        global_rank: rank of the current process
        world_size: number of processes in the group
        kwargs: kwargs for ``init_process_group``
    """
    global_rank = global_rank if global_rank is not None else cluster_environment.global_rank()
    world_size = world_size if world_size is not None else cluster_environment.world_size()
    os.environ["MASTER_ADDR"] = cluster_environment.master_address()
    os.environ["MASTER_PORT"] = str(cluster_environment.master_port())
    if torch.distributed.is_available() and not torch.distributed.is_initialized():
        log.info(f"initializing ddp: GLOBAL_RANK: {global_rank}, MEMBER: {global_rank + 1}/{world_size}")
        torch.distributed.init_process_group(
            torch_distributed_backend, rank=global_rank, world_size=world_size, **kwargs
        )

        # on rank=0 let everyone know training is starting
        rank_zero_info(
            f"{'-' * 100}\n"
            f"distributed_backend={torch_distributed_backend}\n"
            f"All DDP processes registered. Starting ddp with {world_size} processes\n"
            f"{'-' * 100}\n"
        )
>>>>>>> f14a47a0
<|MERGE_RESOLUTION|>--- conflicted
+++ resolved
@@ -19,13 +19,7 @@
 from typing import Any, Callable, List, Optional, Tuple, Union
 
 import torch
-<<<<<<< HEAD
-from torch.utils.data import DataLoader, Sampler, BatchSampler
-
-from pytorch_lightning.utilities.exceptions import MisconfigurationException
-=======
 from torch.nn.parallel.distributed import DistributedDataParallel
->>>>>>> f14a47a0
 
 import pytorch_lightning as pl
 from pytorch_lightning.utilities.imports import _TORCH_GREATER_EQUAL_1_8, _TORCH_GREATER_EQUAL_1_9, _TPU_AVAILABLE
@@ -353,77 +347,6 @@
         if not _TORCH_GREATER_EQUAL_1_9:
             rank_zero_warn("Not applying DDP comm wrapper. To use communication wrapper, please use pytorch>=1.9.0.")
         else:
-<<<<<<< HEAD
-            with torch.no_grad():
-                return AllGatherGrad.apply(tensor, group)
-    return tensor
-
-
-def replace_sampler(dataloader: DataLoader, sampler: Sampler):
-    skip_keys = ('sampler', 'batch_sampler', 'dataset_kind')
-    skip_signature_keys = ('args', 'kwargs', 'self')
-
-    attrs = {k: v for k, v in vars(dataloader).items() if not k.startswith("_")}
-
-    params = set(inspect.signature(dataloader.__init__).parameters)
-    contains_dataset = True
-
-    if type(dataloader) is not DataLoader:
-        contains_dataset = "dataset" in params
-        params.update(inspect.signature(DataLoader.__init__).parameters)
-
-    dl_args = {name: attrs[name] for name in params if name in attrs and name not in skip_keys}
-    dl_args = _resolve_batch_sampler(dl_args, dataloader, sampler)
-
-    multiprocessing_context = dataloader.multiprocessing_context
-    dl_args['multiprocessing_context'] = multiprocessing_context
-
-    missing_kwargs = params.difference(skip_signature_keys).difference(dl_args)
-    if missing_kwargs:
-        """
-        Example:
-        class CustomDataLoader(DataLoader):
-            def __init__(self, num_features, dataset, *args, **kwargs):
-                self.num_features = num_features
-                super().__init__(dataset, *args, **kwargs)
-        """
-        dataloader_cls_name = dataloader.__class__.__name__
-        raise MisconfigurationException(
-            f"Trying to inject DistributedSampler within {dataloader_cls_name} class."
-            "This would fail as your DataLoader doesn't expose all its __init__ parameters as attributes. "
-            f"Missing attributes are {missing_kwargs}. "
-            f"HINT: If you wrote the {dataloader_cls_name} class, add the `__init__` arguments as attributes or ",
-            "manually add DistributedSampler as "
-            f"{dataloader_cls_name}(dataset, ..., sampler=DistributedSampler(dataset, ...)).",
-        )
-
-    if not contains_dataset:
-        dl_args.pop('dataset')
-
-    dataloader = type(dataloader)(**dl_args)
-    dataloader.multiprocessing_context = multiprocessing_context
-    return dataloader
-
-
-def _resolve_batch_sampler(dl_args, dataloader, sampler):
-    batch_sampler = getattr(dataloader, "batch_sampler")
-    if batch_sampler is not None and type(batch_sampler) is not BatchSampler:
-        batch_sampler = type(batch_sampler)(
-            sampler,
-            batch_size=batch_sampler.batch_size,
-            drop_last=batch_sampler.drop_last,
-        )
-        dl_args['batch_sampler'] = batch_sampler
-        dl_args['batch_size'] = 1
-        dl_args['shuffle'] = False
-        dl_args['sampler'] = None
-        dl_args['drop_last'] = False
-    else:
-        dl_args['sampler'] = sampler
-        dl_args['shuffle'] = False
-        dl_args['batch_sampler'] = None
-    return dl_args
-=======
             rank_zero_info(
                 f"DDP comm wrapper is provided, apply {ddp_comm_wrapper.__qualname__}({ddp_comm_hook.__qualname__})."
             )
@@ -470,5 +393,4 @@
             f"distributed_backend={torch_distributed_backend}\n"
             f"All DDP processes registered. Starting ddp with {world_size} processes\n"
             f"{'-' * 100}\n"
-        )
->>>>>>> f14a47a0
+        )
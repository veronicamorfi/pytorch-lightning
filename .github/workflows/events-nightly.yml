name: Nightly events

# https://jasonet.co/posts/scheduled-actions/
# https://github.community/t/distinct-job-for-each-schedule/17811/2
on:
  schedule:
    # At the end of every day
    - cron: "0 0 * * *"

env:
  PUSH_TO_HUB: true

# based on https://github.com/pypa/gh-action-pypi-publish
jobs:
  pypi-release:
    if: ${{ github.repository_owner == 'PyTorchLightning' }}
    runs-on: ubuntu-20.04

    steps:
      # does nightly releases from feature branch
      - uses: actions/checkout@v2
      - uses: actions/setup-python@v2
        with:
          python-version: 3.9

      - name: Install dependencies
        run: >-
          python -m pip install --user --upgrade setuptools wheel

      - name: Build packages
        run: |
          python .github/prepare-nightly_version.py
          python setup.py sdist bdist_wheel
          ls -lh dist/

      - name: Delay releasing
        uses: juliangruber/sleep-action@v1
        with:
          time: 5m

      # We do this, since failures on test.pypi aren't that bad
      - name: Publish to Test PyPI
        uses: pypa/gh-action-pypi-publish@v1.4.1
        with:
          user: __token__
          password: ${{ secrets.test_pypi_password }}
          repository_url: https://test.pypi.org/legacy/
          verbose: true

  docker-XLA:
    if: ${{ github.repository_owner == 'PyTorchLightning' }}
    runs-on: ubuntu-20.04
    strategy:
      fail-fast: false
      matrix:
<<<<<<< HEAD
        python_version: ["3.9"]
        xla_version: ["1.7.1", "1.8.1", "1.9.1", "1.10"]
=======
        python_version: ["3.7"]
        xla_version: ["1.6", "1.7", "1.8", "1.9"]
>>>>>>> 93266e2c

    steps:
      - name: Checkout
        uses: actions/checkout@v2

      # https://github.com/docker/setup-buildx-action
      # Set up Docker Buildx - to use cache-from and cache-to argument of buildx command
      - uses: docker/setup-buildx-action@v1
      - name: Login to DockerHub
        uses: docker/login-action@v1
        with:
          username: ${{ secrets.DOCKER_USERNAME }}
          password: ${{ secrets.DOCKER_PASSWORD }}

      - name: Publish XLA to Docker Hub
        # publish master/release
        uses: docker/build-push-action@v2
        with:
          build-args: |
            PYTHON_VERSION=${{ matrix.python_version }}
            XLA_VERSION=${{ matrix.xla_version }}
          file: dockers/base-xla/Dockerfile
          push: ${{ env.PUSH_TO_HUB }}
          tags: pytorchlightning/pytorch_lightning:base-xla-py${{ matrix.python_version }}-torch${{ matrix.xla_version }}
        timeout-minutes: 55

  docker-CUDA:
    if: ${{ github.repository_owner == 'PyTorchLightning' }}
    runs-on: ubuntu-20.04
    strategy:
      fail-fast: false
      matrix:
        python_version: ["3.6", "3.7", "3.8", "3.9"]
        pytorch_version: ["1.7.1", "1.8.1", "1.9.1", "1.10.0"]

    steps:
      - name: Checkout
        uses: actions/checkout@v2

      - uses: docker/setup-buildx-action@v1
      - name: Login to DockerHub
        uses: docker/login-action@v1
        with:
          username: ${{ secrets.DOCKER_USERNAME }}
          password: ${{ secrets.DOCKER_PASSWORD }}

      - name: Publish CUDA to Docker Hub
        # publish master/release
        uses: docker/build-push-action@v2
        with:
          build-args: |
            PYTHON_VERSION=${{ matrix.python_version }}
            PYTORCH_VERSION=${{ matrix.pytorch_version }}
          file: dockers/base-cuda/Dockerfile
          push: ${{ env.PUSH_TO_HUB }}
          tags: pytorchlightning/pytorch_lightning:base-cuda-py${{ matrix.python_version }}-torch${{ matrix.pytorch_version }}
        timeout-minutes: 85

  docker-Conda:
    if: ${{ github.repository_owner == 'PyTorchLightning' }}
    runs-on: ubuntu-20.04
    strategy:
      fail-fast: false
      matrix:
        python_version: ["3.6", "3.7", "3.8", "3.9"]
        pytorch_version: ["1.7.1", "1.8.1", "1.9.1", "1.10.0"]  # nightly: add when there's a release candidate

    steps:
      - name: Checkout
        uses: actions/checkout@v2

      - uses: docker/setup-buildx-action@v1
      - name: Login to DockerHub
        uses: docker/login-action@v1
        with:
          username: ${{ secrets.DOCKER_USERNAME }}
          password: ${{ secrets.DOCKER_PASSWORD }}

      # see: https://pytorch.org/get-started/previous-versions/
      - run: |
          cuda=$(python -c "from distutils.version import LooseVersion as LVer ; print(11.1 if LVer('${{matrix.pytorch_version}}') > LVer('1.7') else 10.2)" 2>&1)
          echo "::set-output name=CUDA::$cuda"
        id: extend

      - name: Publish Conda to Docker Hub
        # publish master/release
        uses: docker/build-push-action@v2
        with:
          build-args: |
            PYTHON_VERSION=${{ matrix.python_version }}
            PYTORCH_VERSION=${{ matrix.pytorch_version }}
            CUDA_VERSION=${{ steps.extend.outputs.CUDA }}
          file: dockers/base-conda/Dockerfile
          push: ${{ env.PUSH_TO_HUB }}
          tags: pytorchlightning/pytorch_lightning:base-conda-py${{ matrix.python_version }}-torch${{ matrix.pytorch_version }}
        timeout-minutes: 85

  docker-IPU:
    if: ${{ github.repository_owner == 'PyTorchLightning' }}
    runs-on: ubuntu-20.04
    strategy:
      fail-fast: false
      matrix:
        include:
          - python_version: "3.9"
            pytorch_version: "1.7.1"

    steps:
      - name: Checkout
        uses: actions/checkout@v2

      # https://github.com/docker/setup-buildx-action
      # Set up Docker Buildx - to use cache-from and cache-to argument of buildx command
      - uses: docker/setup-buildx-action@v1
      - name: Login to DockerHub
        uses: docker/login-action@v1
        with:
          username: ${{ secrets.DOCKER_USERNAME }}
          password: ${{ secrets.DOCKER_PASSWORD }}

      - name: Publish IPU base to Docker Hub
        # publish master/release
        uses: docker/build-push-action@v2
        with:
          build-args: |
            PYTHON_VERSION=${{ matrix.python_version }}
            PYTORCH_VERSION=${{ matrix.pytorch_version }}
          file: dockers/base-ipu/Dockerfile
          push: ${{ env.PUSH_TO_HUB }}
          tags: pytorchlightning/pytorch_lightning:base-ipu-py${{ matrix.python_version }}-torch${{ matrix.pytorch_version }}
        timeout-minutes: 55

      - name: Publish IPU CI runner to Docker Hub
        # publish master/release
        uses: docker/build-push-action@v2
        with:
          build-args: |
            PYTHON_VERSION=${{ matrix.python_version }}
            PYTORCH_VERSION=${{ matrix.pytorch_version }}
          file: dockers/ipu-ci-runner/Dockerfile
          push: ${{ env.PUSH_TO_HUB }}
          tags: pytorchlightning/pytorch_lightning:ipu-ci-runner-py${{ matrix.python_version }}
        timeout-minutes: 55<|MERGE_RESOLUTION|>--- conflicted
+++ resolved
@@ -53,13 +53,8 @@
     strategy:
       fail-fast: false
       matrix:
-<<<<<<< HEAD
         python_version: ["3.9"]
-        xla_version: ["1.7.1", "1.8.1", "1.9.1", "1.10"]
-=======
-        python_version: ["3.7"]
-        xla_version: ["1.6", "1.7", "1.8", "1.9"]
->>>>>>> 93266e2c
+        xla_version: ["1.7.1", "1.8.1", "1.9.1", "1.10.0"]
 
     steps:
       - name: Checkout

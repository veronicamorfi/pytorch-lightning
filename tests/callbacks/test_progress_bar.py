--- conflicted
+++ resolved
@@ -388,16 +388,12 @@
             return super().training_step(batch, batch_idx)
 
     trainer = Trainer(
-<<<<<<< HEAD
         default_root_dir=tmpdir,
         max_epochs=1,
         limit_train_batches=2,
         logger=False,
-        checkpoint_callback=False,
+        enable_checkpointing=False,
         callbacks=progress_bar_cls(),
-=======
-        default_root_dir=tmpdir, max_epochs=1, limit_train_batches=2, logger=False, enable_checkpointing=False
->>>>>>> f16bfe9b
     )
     trainer.fit(TestModel())
 

# Copyright The PyTorch Lightning team.
#
# Licensed under the Apache License, Version 2.0 (the "License");
# you may not use this file except in compliance with the License.
# You may obtain a copy of the License at
#
#     http://www.apache.org/licenses/LICENSE-2.0
#
# Unless required by applicable law or agreed to in writing, software
# distributed under the License is distributed on an "AS IS" BASIS,
# WITHOUT WARRANTIES OR CONDITIONS OF ANY KIND, either express or implied.
# See the License for the specific language governing permissions and
# limitations under the License.
from unittest import mock
from unittest.mock import ANY, call, MagicMock, Mock

from pytorch_lightning import Trainer
from tests.helpers import BoringModel


@mock.patch("torch.save")  # need to mock torch.save or we get pickle error
<<<<<<< HEAD
def test_trainer_callback_system_fit(_, tmpdir):
    """Test the callback system for fit."""
=======
def test_trainer_callback_hook_system_fit(_, tmpdir):
    """Test the callback hook system for fit."""
>>>>>>> 48bbcd3b

    model = BoringModel()
    callback_mock = MagicMock()
    trainer = Trainer(
        default_root_dir=tmpdir,
        callbacks=[callback_mock],
        max_epochs=1,
        limit_val_batches=1,
        limit_train_batches=3,
        progress_bar_refresh_rate=0,
    )

    # check that only the to calls exists
    assert trainer.callbacks[0] == callback_mock
    assert callback_mock.method_calls == [
        call.on_init_start(trainer),
        call.on_init_end(trainer),
    ]

    # fit model
    trainer.fit(model)

    assert callback_mock.method_calls == [
        call.on_init_start(trainer),
        call.on_init_end(trainer),
        call.setup(trainer, model, 'fit'),
        call.on_before_accelerator_backend_setup(trainer, model),
        call.on_fit_start(trainer, model),
        call.on_pretrain_routine_start(trainer, model),
        call.on_pretrain_routine_end(trainer, model),
        call.on_sanity_check_start(trainer, model),
        call.on_validation_start(trainer, model),
        call.on_validation_epoch_start(trainer, model),
        call.on_validation_batch_start(trainer, model, ANY, 0, 0),
        call.on_validation_batch_end(trainer, model, ANY, ANY, 0, 0),
        call.on_validation_epoch_end(trainer, model),
        call.on_epoch_end(trainer, model),
        call.on_validation_end(trainer, model),
        call.on_sanity_check_end(trainer, model),
        call.on_train_start(trainer, model),
        call.on_epoch_start(trainer, model),
        call.on_train_epoch_start(trainer, model),
        call.on_batch_start(trainer, model),
        call.on_train_batch_start(trainer, model, ANY, 0, 0),
        call.on_before_zero_grad(trainer, model, trainer.optimizers[0]),
        call.on_after_backward(trainer, model),
        call.on_train_batch_end(trainer, model, ANY, ANY, 0, 0),
        call.on_batch_end(trainer, model),
        call.on_batch_start(trainer, model),
        call.on_train_batch_start(trainer, model, ANY, 1, 0),
        call.on_before_zero_grad(trainer, model, trainer.optimizers[0]),
        call.on_after_backward(trainer, model),
        call.on_train_batch_end(trainer, model, ANY, ANY, 1, 0),
        call.on_batch_end(trainer, model),
        call.on_batch_start(trainer, model),
        call.on_train_batch_start(trainer, model, ANY, 2, 0),
        call.on_before_zero_grad(trainer, model, trainer.optimizers[0]),
        call.on_after_backward(trainer, model),
        call.on_train_batch_end(trainer, model, ANY, ANY, 2, 0),
        call.on_batch_end(trainer, model),
        call.on_train_epoch_end(trainer, model, ANY),
        call.on_epoch_end(trainer, model),
        call.on_validation_start(trainer, model),
        call.on_validation_epoch_start(trainer, model),
        call.on_validation_batch_start(trainer, model, ANY, 0, 0),
        call.on_validation_batch_end(trainer, model, ANY, ANY, 0, 0),
        call.on_validation_epoch_end(trainer, model),
        call.on_epoch_end(trainer, model),
        call.on_validation_end(trainer, model),
        call.on_save_checkpoint(trainer, model),  # should take ANY but we are inspecting signature for BC
        call.on_train_end(trainer, model),
        call.on_fit_end(trainer, model),
        call.teardown(trainer, model, 'fit'),
    ]


<<<<<<< HEAD
def test_trainer_callback_system_test(tmpdir):
    """Test the callback system for test."""
=======
def test_trainer_callback_hook_system_test(tmpdir):
    """Test the callback hook system for test."""
>>>>>>> 48bbcd3b

    model = BoringModel()
    callback_mock = MagicMock()
    trainer = Trainer(
        default_root_dir=tmpdir,
        callbacks=[callback_mock],
        max_epochs=1,
        limit_test_batches=2,
        progress_bar_refresh_rate=0,
    )

    trainer.test(model)

    assert callback_mock.method_calls == [
        call.on_init_start(trainer),
        call.on_init_end(trainer),
        call.setup(trainer, model, 'test'),
        call.on_before_accelerator_backend_setup(trainer, model),
        call.on_test_start(trainer, model),
        call.on_test_epoch_start(trainer, model),
        call.on_test_batch_start(trainer, model, ANY, 0, 0),
        call.on_test_batch_end(trainer, model, ANY, ANY, 0, 0),
        call.on_test_batch_start(trainer, model, ANY, 1, 0),
        call.on_test_batch_end(trainer, model, ANY, ANY, 1, 0),
        call.on_test_epoch_end(trainer, model),
        call.on_epoch_end(trainer, model),
        call.on_test_end(trainer, model),
        call.teardown(trainer, model, 'test'),
    ]


def test_trainer_callback_hook_system_validate(tmpdir):
    """Test the callback hook system for validate."""

    model = BoringModel()
    callback_mock = MagicMock()
    trainer = Trainer(
        default_root_dir=tmpdir,
        callbacks=[callback_mock],
        max_epochs=1,
        limit_val_batches=2,
        progress_bar_refresh_rate=0,
    )

    trainer.validate(model)

    assert callback_mock.method_calls == [
        call.on_init_start(trainer),
        call.on_init_end(trainer),
        call.setup(trainer, model, 'validate'),
        call.on_before_accelerator_backend_setup(trainer, model),
        call.on_validation_start(trainer, model),
        call.on_validation_epoch_start(trainer, model),
        call.on_validation_batch_start(trainer, model, ANY, 0, 0),
        call.on_validation_batch_end(trainer, model, ANY, ANY, 0, 0),
        call.on_validation_batch_start(trainer, model, ANY, 1, 0),
        call.on_validation_batch_end(trainer, model, ANY, ANY, 1, 0),
        call.on_validation_epoch_end(trainer, model),
        call.on_epoch_end(trainer, model),
        call.on_validation_end(trainer, model),
        call.teardown(trainer, model, 'validate'),
    ]


# TODO: add callback tests for predict and tune


def test_callbacks_configured_in_model(tmpdir):
    """ Test the callback system with callbacks added through the model hook. """

    model_callback_mock = Mock()
    trainer_callback_mock = Mock()

    class TestModel(BoringModel):

        def configure_callbacks(self):
            return [model_callback_mock]

    model = TestModel()
    trainer_options = dict(
        default_root_dir=tmpdir,
        checkpoint_callback=False,
        fast_dev_run=True,
        progress_bar_refresh_rate=0,
    )

    def assert_expected_calls(_trainer, model_callback, trainer_callback):
        # some methods in callbacks configured through model won't get called
        uncalled_methods = [
            call.on_init_start(_trainer),
            call.on_init_end(_trainer),
        ]
        for uncalled in uncalled_methods:
            assert uncalled not in model_callback.method_calls

        # assert that the rest of calls are the same as for trainer callbacks
        expected_calls = [m for m in trainer_callback.method_calls if m not in uncalled_methods]
        assert expected_calls
        assert model_callback.method_calls == expected_calls

    # .fit()
    trainer_options.update(callbacks=[trainer_callback_mock])
    trainer = Trainer(**trainer_options)

    assert trainer_callback_mock in trainer.callbacks
    assert model_callback_mock not in trainer.callbacks
    trainer.fit(model)

    assert model_callback_mock in trainer.callbacks
    assert trainer.callbacks[-1] == model_callback_mock
    assert_expected_calls(trainer, model_callback_mock, trainer_callback_mock)

    # .test()
    for fn in ("test", "validate"):
        model_callback_mock.reset_mock()
        trainer_callback_mock.reset_mock()

        trainer_options.update(callbacks=[trainer_callback_mock])
        trainer = Trainer(**trainer_options)

        trainer_fn = getattr(trainer, fn)
        trainer_fn(model)

        assert model_callback_mock in trainer.callbacks
        assert trainer.callbacks[-1] == model_callback_mock
        assert_expected_calls(trainer, model_callback_mock, trainer_callback_mock)


def test_configure_callbacks_hook_multiple_calls(tmpdir):
    """ Test that subsequent calls to `configure_callbacks` do not change the callbacks list. """
    model_callback_mock = Mock()

    class TestModel(BoringModel):

        def configure_callbacks(self):
            return [model_callback_mock]

    model = TestModel()
    trainer = Trainer(
        default_root_dir=tmpdir,
        fast_dev_run=True,
        checkpoint_callback=False,
        progress_bar_refresh_rate=1,
    )

    callbacks_before_fit = trainer.callbacks.copy()
    assert callbacks_before_fit

    trainer.fit(model)
    callbacks_after_fit = trainer.callbacks.copy()
    assert callbacks_after_fit == callbacks_before_fit + [model_callback_mock]

    for fn in ("test", "validate"):
        trainer_fn = getattr(trainer, fn)
        trainer_fn(model)

        callbacks_after = trainer.callbacks.copy()
        assert callbacks_after == callbacks_after_fit

        trainer_fn(ckpt_path=None)
        callbacks_after = trainer.callbacks.copy()
        assert callbacks_after == callbacks_after_fit<|MERGE_RESOLUTION|>--- conflicted
+++ resolved
@@ -19,13 +19,8 @@
 
 
 @mock.patch("torch.save")  # need to mock torch.save or we get pickle error
-<<<<<<< HEAD
-def test_trainer_callback_system_fit(_, tmpdir):
-    """Test the callback system for fit."""
-=======
 def test_trainer_callback_hook_system_fit(_, tmpdir):
     """Test the callback hook system for fit."""
->>>>>>> 48bbcd3b
 
     model = BoringModel()
     callback_mock = MagicMock()
@@ -102,13 +97,8 @@
     ]
 
 
-<<<<<<< HEAD
-def test_trainer_callback_system_test(tmpdir):
-    """Test the callback system for test."""
-=======
 def test_trainer_callback_hook_system_test(tmpdir):
     """Test the callback hook system for test."""
->>>>>>> 48bbcd3b
 
     model = BoringModel()
     callback_mock = MagicMock()

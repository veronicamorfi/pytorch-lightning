# Copyright The PyTorch Lightning team.
#
# Licensed under the Apache License, Version 2.0 (the "License");
# you may not use this file except in compliance with the License.
# You may obtain a copy of the License at
#
#     http://www.apache.org/licenses/LICENSE-2.0
#
# Unless required by applicable law or agreed to in writing, software
# distributed under the License is distributed on an "AS IS" BASIS,
# WITHOUT WARRANTIES OR CONDITIONS OF ANY KIND, either express or implied.
# See the License for the specific language governing permissions and
# limitations under the License.
from torch import nn

from pytorch_lightning.core.lightning import LightningModule
<<<<<<< HEAD
from pytorch_lightning.utilities.imports import _TORCH_GREATER_EQUAL_1_10
=======
>>>>>>> 6a9adf26
from pytorch_lightning.utilities.meta import init_meta_context, materialize_module
from tests.helpers.runif import RunIf


class MLP(nn.Module):
    def __init__(self, num_layers: int):
        super().__init__()
        self.layer = nn.Sequential(*[nn.Linear(1, 1) for _ in range(num_layers)] + [nn.Dropout(), nn.LayerNorm(1)])


class BoringModel(LightningModule):
    def __init__(self, num_layers: int):
        super().__init__()
        self.save_hyperparameters()
        self.layer = nn.Sequential(*[nn.Linear(1, 1) for _ in range(self.hparams.num_layers)])


<<<<<<< HEAD
@pytest.mark.skipif(not _TORCH_GREATER_EQUAL_1_10, reason="Support only with PyTorch 1.10")
=======
@RunIf(min_torch="1.10.0")
>>>>>>> 6a9adf26
def test_init_meta_context():

    with init_meta_context():
        m = nn.Linear(in_features=1, out_features=1)
        assert m.weight.device.type == "meta"
        mlp = MLP(4)
        assert mlp.layer[0].weight.device.type == "meta"

        mlp = materialize_module(mlp)
        assert mlp.layer[0].weight.device.type == "cpu"

        model = BoringModel(4)
        assert model.layer[0].weight.device.type == "meta"
        materialize_module(model)
        assert model.layer[0].weight.device.type == "cpu"

    mlp = MLP(4)
    assert mlp.layer[0].weight.device.type == "cpu"
    # no-op as already materialized.
    materialize_module(mlp)
    assert mlp.layer[0].weight.device.type == "cpu"

    m = nn.Linear(in_features=1, out_features=1)
    assert m.weight.device.type == "cpu"

    with init_meta_context():
        m = nn.Linear(in_features=1, out_features=1)
        assert m.weight.device.type == "meta"

    m = nn.Linear(in_features=1, out_features=1)
    assert m.weight.device.type == "cpu"<|MERGE_RESOLUTION|>--- conflicted
+++ resolved
@@ -14,10 +14,6 @@
 from torch import nn
 
 from pytorch_lightning.core.lightning import LightningModule
-<<<<<<< HEAD
-from pytorch_lightning.utilities.imports import _TORCH_GREATER_EQUAL_1_10
-=======
->>>>>>> 6a9adf26
 from pytorch_lightning.utilities.meta import init_meta_context, materialize_module
 from tests.helpers.runif import RunIf
 
@@ -35,11 +31,7 @@
         self.layer = nn.Sequential(*[nn.Linear(1, 1) for _ in range(self.hparams.num_layers)])
 
 
-<<<<<<< HEAD
-@pytest.mark.skipif(not _TORCH_GREATER_EQUAL_1_10, reason="Support only with PyTorch 1.10")
-=======
 @RunIf(min_torch="1.10.0")
->>>>>>> 6a9adf26
 def test_init_meta_context():
 
     with init_meta_context():
